# Changelog

All notable changes to this project will be documented in this file.

The format is based on [Keep a Changelog](https://keepachangelog.com/en/1.0.0/),
and this project adheres to [Semantic Versioning](https://semver.org/spec/v2.0.0.html).


## Unreleased

### Added

* Added infrastructure for building Grasshopper components for compas packages.
* Added first Grasshopper component: COMPAS Info
* Added `compas_rhino.utilities.set_object_attributes`.
* Added `from_jsonstring` and `to_jsonstring`.

### Changed

<<<<<<< HEAD
* Removed `doctest` execution code from src.
* Removed `if __name__ == '__main__'` section from src.
=======
* Moved json dump and load to data package.
* Changed paramters and return value of `compas_rhino.utilities.get_object_attributes`.
>>>>>>> 8985c113

### Removed


## [1.5.0] 2021-04-20

### Added

* Added support for file-like objects, path strings and URLs to most of the methods previously accepting only file paths, eg. `compas.datastructures.Datastructure`, `compas.json_dump`, `compas.json_load`, etc.
* Added `pretty` parameter to `compas.json_dump` and `compas.json_dumps`.
* Added `compas.data.Data` as base object for all data objects (geometry, data structures, ...).

### Changed

* Moved `compas.utilities.DataEncoder` to `compas.data`.
* Moved `compas.utilities.DataDecoder` to `compas.data`.
* Changed base object of `compas.datastructures.Datastructure` to `compas.data.Data`.
* Changed base object of `compas.geometry.Primitive` to `compas.data.Data`.
* Renamed `Base` to `Data` for all data based classes.
* Fixed calculation of triangle normals.
* Fixed calculation of triangle areas.

### Removed


## [1.4.0] 2021-04-09

### Added

* Added Python 3.9 support.
* Added crease handling to catmull-clark subdivision scheme.
* Added `compas_ghpython.get_grasshopper_userobjects_path` to retrieve User Objects target folder.
* Added direction option for mesh thickening.
* Added check for closed meshes.
* Added 'loop' and 'frames' to schemes of `compas.datastructures.mesh.subdivision.mesh_subdivide`.

### Changed

* Fixed box scaling.
* Fixed a bug in `Polyline.divide_polyline_by_length` related to a floating point rounding error.
* Fixed bug in `RobotModel.zero_configuration`.
* Fixed bug in `compas.geometry.normals`.
* Fixed bug in `compas.datastructures.mesh.subdivision.mesh_subdivide_frames`.

### Removed


## [1.3.0] 2021-03-26

### Added

* Added a `invert` and `inverted` method `compas.geometry.Vector`.
* Added unetary `__neg__` operator for `compas.geometry.Vector`.
* Added `compas.robots.Configuration`, moved from `compas_fab`.

### Changed

* Fixed rhino packages installation to remove duplicates

### Removed


## [1.2.1] 2021-03-19

### Added

### Changed

### Removed

* Fixed API removals from 1.0.0 -> 1.2.0


## [1.2.0] 2021-03-18

### Added

* Added `divide_polyline`, `divide_polyline_by_length`, `Polyline.split_at_corners` and `Polyline.tangent_at_point_on_polyline`.
* Added the magic method `__str__` to `compas.geoemetry.Transformation`.
* Added `redraw` flag to the `compas_rhino` methods `delete_object`, `delete_objects` and `purge_objects`.
* Added the `__eq__` method for `compas.geometry.Circle` and `compas.geometry.Line`.
* Added support for Pylance through static API definitions.
* Added `halfedge_strip` method to `compas.datastructures.HalfEdge`.

### Changed

* Fixed bug where mimic joints were considered configurable.
* Fixed bug where `!=` gave incorrect results in Rhino for some compas objects.
* Fixed bug where `compas_rhino.BaseArtist.redraw` did not trigger a redraw.
* Fixed minor bugs in `compas.geometry.Polyline` and `compas.geometry.Polygon`.
* Fixed very minor bugs in `compas.geometry.Frame` and `compas.geometry.Quaternion`.
* Fixed bug in `compas_rhino.objects.MeshObject.modify`.
* Fixed bug in `compas_rhino.objects.MeshObject.modify_vertices`.
* Fixed bug in `compas_rhino.objects.MeshObject.modify_edges`.
* Fixed bug in `compas_rhino.objects.MeshObject.modify_faces`.
* Fixed bug in `compas_rhino.objects.VolMeshObject.modify`.
* Fixed bug in `compas_rhino.objects.VolMeshObject.modify_vertices`.
* Fixed bug in `compas_rhino.objects.VolMeshObject.modify_edges`.
* Fixed bug in `compas_rhino.objects.VolMeshObject.modify_faces`.
* Fixed bug in `compas_rhino.objects.NetworkObject.modify`.
* Fixed bug in `compas_rhino.objects.NetworkObject.modify_vertices`.
* Fixed bug in `compas_rhino.objects.NetworkObject.modify_edges`.
* Changed `compas_rhino.objects.inspect` to `compas_rhino.objects.inspectors`.
* Changed `compas_rhino.objects.select` to `compas_rhino.objects._select`.
* Changed `compas_rhino.objects.modify` to `compas_rhino.objects._modify`.

### Removed


## [1.1.0] 2021-02-12

### Added

* Added `RobotModel.remove_link`, `RobotModel.remove_joint`, `RobotModel.to_urdf_string`, and `RobotModel.ensure_geometry`.
* Added Blender Python-example to the documentation section: Tutorials -> Robots
* Added `compas_blender.unload_modules`.
* Added `after_rhino_install` and `after_rhino_uninstall` pluggable interfaces to extend the install/uninstall with arbitrary steps.

### Changed

* Fixed bug in parameter list of function `mesh_bounding_box` bound as method `Mesh.bounding_box`.
* Fixed bug in `RobotModel/RobotModelArtist.update` which raised an error when the geometry had not been loaded.
* Changed exception type when subdivide scheme argument is incorrect on `mesh_subdivide`.
* The `compas_rhino.artist.RobotModelArtist` functions `draw_visual` and `draw_collision` now return list of newly created Rhino object guids.
* Added ability of `RobotModel.add_link` to accept primitives in addition to meshes.
* Fixed bug regarding the computation of `Joint.current_origin`.
* Fixed bug regarding a repeated call to `RobotModel.add_joint`.
* Fixed bug in `compas_blender.RobotModelArtist.update`.
* Fixed bug in `compas.datastructures.mesh_slice_plane`.
* Fixed bug where initialising a `compas_blender.artists.Robotmodelartist` would create a new collection for each mesh and then also not put the mesh iton the created collection. 
* Changed the initialisation of `compas_blender.artists.Robotmodelartist` to include a `collection`-parameter instead of a `layer`-parameter to be more consistent with Blender's nomenclature. 
* Used a utility function from `compas_blender.utilities` to create the collection if none exists instead of using a new call to a bpy-method. 

### Removed


## [1.0.0] 2021-01-18

### Added

* Added `compas.datastructures.mesh.trimesh_samplepoints_numpy`.

### Changed

* Fix Rhino7 Mac installation path
* Separate `compas.robots.Joint.origin` into the static parent-relative `origin` and the dynamic world-relative `current_origin`.
* Separate `compas.robots.Joint.axis` into the static parent-relative `axis` and the dynamic world-relative `current_axis`.
* Fixed support to convert back and forth between `compas.datastructures.Graph` and NetworkX `DiGraph`.

### Removed


## [0.19.3] 2020-12-17

### Added

### Changed
* Fix bug in `compas.datastructures.Network.neighborhood`.

### Removed


## [0.19.2] 2020-12-17

### Added

### Changed

* Changed `compas._os.prepare_environment` to prepend environment paths (fixes problem with RPC on windows).

### Removed


## [0.19.1] 2020-12-10

### Added

### Changed

* Fix bug in `compas.datastructures.AttributesView`.

### Removed


## [0.19.0] 2020-12-09

### Added

* Added `is_osx`.

### Changed

* Fix default namespace handling in URDF documents.
* Allow custom/unknown attributes in URDF `Dynamics` element.
* Moved os functions from `compas` to `compas._os`.
* Fixed bug in `is_linux`.
* Changed `is_windows` to work for CPython and IronPython.
* Changed `compas._os` functions to use `is_windows`, `is_mono`, `is_osx`.
* Changed IronPython checks to `compas.IPY` instead of `compas.is_ironpython`.
* Fixed data serialization in `compas.datastructures.HalfFace`.

### Removed

* Removed all implementations of `draw_collection`.


## [0.18.1] 2020-12-01

### Added

* Added URDF and XML writers.
* Added `compas.robots.RobotModel.to_urdf_file`.
* Added `compas.files.URDF.from_robot`.

### Changed

* Changed implementation of `Mesh.vertices_on_boundaries` to account for special cases.
* Changed `Mesh.edges_on_boundaries` corresponding to `Mesh.vertices_on_boundaries`.
* Changed `Mesh.faces_on_boundaries` corresponding to `Mesh.vertices_on_boundaries`.
* Changed `Mesh.vertices_on_boundary` to return vertices of longest boundary.
* Changed `Mesh.edges_on_boundary` to return edges of longest boundary.
* Changed `Mesh.faces_on_boundary` to return faces of longest boundary.
* Fixed default value for `compas.robots.Axis`.
* Changed surface to mesh conversion to include cleanup and filter functions, and use the outer loop of all brep faces.

### Removed


## [0.18.0] 2020-11-24

### Added

* Added `remap_values` to `compas_utilities`.
* Added `compas.datastructures.mesh_slice_plane`.
* Added `compas.json_dump`, `compas.json_dumps`, `compas.json_load`, `compas.json_loads`.

### Changed

* Fixed bug in `compas.datastructures.Network.delete_node`.
* Fixed bug in `compas.datastructures.Network.delete_edge`.
* Fixed bug in select functions for individual objects in `compas_rhino.utilities`.
* Fixed bug in `compas.datastructures.mesh_merge_faces`.
* changed base of `compas.geometry.Transformation` to `compas.base.Base`.

### Removed

* Removed `compas.datastructures.mesh_cut_by_plane`.

## [0.17.3] 2020-11-20

### Added

### Changed

* Fixed bug in `compas.geometry.is_coplanar`.
* Fixed bug in `compas.datastructures.mesh_merg_faces`.
* Fixed bug in `compas.robots.RobotModel.add_link`.
* Fixed bug in `compas.datastructures.Volmesh.cell_to_mesh`.

### Removed


## [0.17.2] 2020-11-04

### Added

### Changed

* Fixed bug in `__getstate__`, `__setstate__` of `compas.base.Base`.
* Fixed bug in `compas_rhino.artists.MeshArtist` and `compas_rhino.artists.NetworkArtist`.
* Changed length and force constraints of DR to optional parameters.
* Removed `ABCMeta` from the list of base classes of several objects in compas.

### Removed


## [0.17.1] 2020-10-28

### Added

* Added `compas_rhino.artists.BoxArtist.draw_collection`.
* Added option to show/hide vertices, edges, and faces in `compas_rhino.artists.CapsuleArtist.draw`.
* Added option to show/hide vertices, edges, and faces in `compas_rhino.artists.ConeArtist.draw`.
* Added option to show/hide vertices, edges, and faces in `compas_rhino.artists.CylinderArtist.draw`.
* Added option to show/hide vertices, edges, and faces in `compas_rhino.artists.PolyhedronArtist.draw`.
* Added option to show/hide vertices, edges, and faces in `compas_rhino.artists.SphereArtist.draw`.
* Added option to show/hide vertices, edges, and faces in `compas_rhino.artists.TorusArtist.draw`.
* Added option to show/hide vertices, edges, and faces in `compas_rhino.artists.PolygonArtist.draw`.
* Added option to show/hide vertices, edges, and faces in `compas_rhino.artists.PolylineArtist.draw`.
* Added option to show/hide vertices, edges, and faces in `compas_rhino.artists.VectorArtist.draw`.

### Changed

* Changed implementation of `compas_rhino.artists.BoxArtist.draw`.
* Fixed bug in `compas.geometry.Capsule`.
* Fixed bug in `compas.geometry.Cone`.
* Changed `compas_rhino.draw_mesh` to support Ngons if available.
* Fixed bug in polyhedron data.

### Removed

* Removed `compas_rhino.artists.PointArtist.draw_collection`.
* Removed `compas_rhino.artists.CircleArtist.draw_collection`.
* Removed `compas_rhino.artists.LineArtist.draw_collection`.

## [0.16.9] 2020-10-21

### Added

* Added binary STL writer.
* Added constructor `from_euler_angles` to `compas.geometry.Transformation`.
* Added method for adding objects from a list to `compas_plotters.GeometryPlotter`.
* Added `compas_rhino.artists.BoxArtist`.
* Added `compas_rhino.artists.CapsuleArtist`.
* Added `compas.geometry.Polyhedron.from_halfspaces` and `compas.geometry.Polyhedron.from_planes`.
* Added `compas.geometry.is_point_behind_plane` and `compas.geometry.is_point_in_polyhedron`.
* Added `centroid` and `bounding_box` properties to `compas.geometry.Pointcloud`.
* Added `edges` property to `compas.geometry.Box`.
* Added `edges` property to `compas.geometry.Polyhedron`.
* Added `compas.datastructures.network_smooth_centroid`.

### Changed

* Fixed bug in handling of keys in edge attribute functions of `compas.datastructures.Halfedge`.
* Fixed bug in `compas.geometry.Polygon.lines`.
* Fixed bug in `compas.geometry.Polyline.lines`.
* Changed `compas.geometry.Shape.to_vertices_and_faces` to `abstractmethod`.
* Fixed bug in magic methods of `compas.geometry.Box`.
* Fixed bug in `compas.geometry.Box.contains`.
* Fixed bug in `delete_vertex` and `delete_face` in `compas.datastructures.Halfedge`.
* Fixed bug in `delete_node` of `compas.datastructures.Graph`.
* Fixed bug in `summary` method of `compas.datastructures.Graph` and `compas.datastructures.Halfedge`.

### Removed


## [0.16.8] 2020-10-14

### Added

* Added `RobotModelArtist` to `compas_rhino`, `compas_ghpython` and `compas_blender`.
* Added `ToolModel`.
* Added `compas.geometry.Pointcloud`.
* Added `compas.utilities.grouper`.
* Added `PolygonArtist`, `PolylineArtist` to `GeometryPlotter`.

### Changed

* `Mesh` takes name of `Shape` in `Mesh.from_shape`.
* Fixed `zoom_extents` of `GeometryPlotter`.

### Removed

* Removed `SegmentArtist` from `compas_plotters`.

## [0.16.7] 2020-10-06

### Added

* Added functionality to the RPC service to automatically reload modules if a change is detected.

### Changed

### Removed


## [0.16.6] 2020-09-30

### Added

* Added `compas_plotters.geometryplotter.GeometryPlotter` for COMPAS geometry objects.

### Changed

* Changed `compas.base.Base.dtype` to property.
* Changed JSON schema to draft 7.
* Changed version processing to `distutils.version.LooseVersion`.

### Removed


## [0.16.5] 2020-09-26

### Added

* Added tests for halfedge data schemas.

### Changed

* Fixed RGB color processing in `compas.utilities.color_to_colordict`.
* Fixed Blender object and dat amanagement to avoid `malloc` problems.
* Updated Blender data structure artists.
* Changed Blender unused data clearing to also clear collections.
* Fixed JSON data validation of base COMPAS object.

### Removed


## [0.16.4] 2020-09-24

### Added

### Changed

* Fixed bug in `compas.geometry.Box.vertices`.

### Removed


## [0.16.3] 2020-09-23

### Added

* Added abstract `DATASCHEMA` to `compas.base.Base`.
* Added abstract `JSONSCHEMA` to `compas.base.Base`.
* Added `validate_data` to `compas.base.Base`.
* Added `validate_json` to `compas.base.Base`.
* Added implementation of `DATASCHEMA` to `compas.datastructures.Halfedge`.
* Added implementation of `JSONSCHEMA` to `compas.datastructures.Halfedge`.
* Added `NodeAttributeView`.
* Added implementation of `DATASCHEMA` to `compas.datastructures.Graph`.
* Added implementation of `JSONSCHEMA` to `compas.datastructures.Graph`.
* Added `compas.rpc.Proxy.restart_server`.
* Added `compas_rhino.objects.NetworkObject`.
* Added constructors `from_matrix` and `from_rotation` to `compas.geometry.Quaternion`.
* Added `draw_collection` methods to Grasshopper artists.

### Changed

* Updated naming conventions in `compas.datastructures.HalfFace` and `compas.datastructures.VolMesh`
* Moved `compas.datastructures.Datastructure` to `compas.datastructures.datastructure`.
* Changed base class of `compas.datastructures.Datastructure` to `compas.base.Base`.
* Changed `from_json` to `to_json` of meshes to use encoders and decoders.
* Moved `MutableMapping` to `compas.datastructures._mutablemapping`.
* Moved attribute views to `compas.datastructure.attributes`.

### Removed

* Removed `from_json`, `to_json`, `to_data`, `copy`, `transformed` from primitives, defaulting to the base implementation in `compas.geometry.Primitive`.
* Removed `from_json`, `to_json`, `to_data`, `copy`, `__str__`, from datastructures, defaulting to the base implementation in `compas.datastructure.Datastructure`.

## [0.16.2] 2020-08-06

### Added

* Added plugin system based on decorators: `compas.plugins.pluggable` & `compas.plugins.plugin`.
* Added `compas_rhino` implementation of the boolean operation pluggable interfaces (union/difference/intersection).
* Added `compas.datastructures.Mesh.transform_numpy`.
* Added `PluginNotInstalledError`.
* Added `compas.geometry.booleans`.
* Added tolerance parameter to angle functions.
* Added support for Rhino 7 in install/uninstall routines.
* Added install/uninstall for Rhino plugins (with support for Rhino 7).
* Added base class for all COMPAS objects `compas.base.Base`.
* Added base class for all Rhino objects representing COMPAS objects `compas_rhino.objects.Object`.
* Added mesh object representing COMPAS meshes in Rhino `compas_rhino.objects.MeshObject`.
* Added the methods `to_data` and `from_data` to `compas.robots.RobotModel`.

### Changed

* Restructure and reorganize volmesh datastructure
* Fixed scaling bug in `compas.geometry.Sphere`
* Fixed bug in `compas.datastructures.Mesh.add_vertex`.
* Fixed performance issue affecting IronPython when iterating over vertices and their attributes.
* Changed return value of drawing functions of `compas_rhino.artists.MeshArtist` to list of GUID.
* Changed return value of drawing functions of `compas_rhino.artists.NetworkArtist` to list of GUID.
* Moved "inspectors" to `compas_rhino.objects`.
* Moved "modifiers" to `compas_rhino.objects`.
* Connection attempts can now be set for `compas.Proxy.start_server` using the
  attribute `Proxy.max_conn_attempts`.
* `Scale.from_factors` can now be created from anchor frame.
* Changed vertex reading of PLY files to include all property information.

### Removed

* Removed CGAL based boolean implementations.
* Removed artist mixins from `compas_rhino`.
* Removed `clear_` functions from `compas_rhino.artists.MeshArtist`.
* Removed `clear_` functions from `compas_rhino.artists.NetworkArtist`.
* Removed `to_data`, `from_data` from `compas_rhino.artists`.
* Removed `compas_rhino.artists.BoxArtist` stub.
* Removed references to "edge" dict from `compas.datastructures.VolMesh`.

## [0.16.1] 2020-06-08

### Added

### Changed

* Fixed scaling bug in `compas.geometry.Sphere`

### Removed

## [0.16.0] 2020-06-05

### Added

* Added `compas_rhino.geometry.RhinoVector`.
* Added basic mesh cutting (`compas.datastructures.Mesh.cut()`).
* Added `compas.datastructures.Mesh.join(other)`.
* Added `compas.geometry.argmin` and `compas.geometry.argmax`.
* Added STL witer.
* Added `compas.datastructures.Mesh.to_stl`.
* Added `unweld` option to obj writing.

### Changed

* Fixed bug in `FaceAttributeView.__get_item__`: access to default was tried before attrs.
* Fixed bug in `EdgeAttributeView.__get_item__`: access to default was tried before attrs.
* Changed `VertexAttributeView.__get_item__` to follow access logic of `FaceAttributeView`.
* Fixed bug in `draw_edges` in `compas_rhino`'s `EdgeArtist`.
* Fixed bug in `draw_edges` in `compas_ghpython`'s `EdgeArtist`.
* Fixed bug in ``compas_rhino.geometry.RhinoSurface.brep_to_compas``.
* Fixed bug in ``compas.geometry.Box.from_bounding_box``
* Fixed bug in ``compas.geometry.Box.from_width_height_depth``
* Fixed inconsistencies in ``compas.geometry._transformations``.
* Renamed ``compas.geometry.Frame.to_local_coords`` to ``compas.geometry.Frame.to_local_coordinates``
* Renamed ``compas.geometry.Frame.to_world_coords`` to ``compas.geometry.Frame.to_world_coordinates``
* Renamed ``compas.geometry.Transformation.change_basis`` to ``compas.geometry.Transformation.from_change_of_basis``
* Renamed ``compas.geometry.matrix_change_basis`` to ``compas.geometry.matrix_from_change_of_basis``
* Renamed ``compas.geometry.Projection.orthogonal`` to ``compas.geometry.Projection.from_plane`` and changed input params
* Renamed ``compas.geometry.Projection.parallel`` to ``compas.geometry.Projection.from_plane_and_direction`` and changed input params
* Renamed ``compas.geometry.Projection.perspective`` to ``compas.geometry.Projection.from_plane_and_point`` and changed input params
* Changed constructor of all ``compas.geometry.Transformation`` and derivatives. Preferred way of creating any ``compas.geometry.Transformation`` is with the classmethods ``from_*``
* Changed params (point, normal) into plane for ``compas.geometry.matrix_from_parallel_projection``, ``compas.geometry.matrix_from_orthogonal_projection`` and ``compas.geometry.matrix_from_perspective_projection``

### Removed

## [0.15.6] 2020-04-27

### Added

* Extended glTF support.
* Added classmethod `from_geometry` to `RhinoMesh`
* Added `intersection_sphere_line`
* Added `intersection_plane_circle`
* Added `tangent_points_to_circle_xy`
* Added basic OBJ file writing.
* Added `Mesh.to_obj`.

### Changed

* Fixed bug in `Box.from_bounding_box`.
* Updated Blender installation docs for latest release.
* Fixed `robot.forward_kinematics()` when requested for base link.
* Fixed bug in `to_compas` conversion of Rhino meshes.
* Fixed bug where `compas.geometry.Primitive` derived classes cannot be serialized by jsonpickle.

### Removed

## [0.15.5] 2020-03-29

### Added

* Added classmethod `from_geometry` to `RhinoMesh`.
* Added conversion to polygons to `BaseMesh`.
* Re-added length, divide, space methods of `RhinoCurve`.
* Added basic OFF file writing.
* Added basic PLY file writing.
* Added `Mesh.to_ply`.
* Added `Mesh.to_off`.

### Changed

* Fixed object naming in artists of `compas_ghpython`.
* Resizing of Rhino property form.
* Fixed orientation of `RhinoSurface` discretisation.
* Check for existence of object in Rhino purge functions.
* Fixed bug in mesh boundary functions.

### Removed


## [0.15.4] 2020-03-05

### Added

* Added algorithm for pulling points onto mesh.
* Added base ellipse class to geometry primitives.
* Added circle artist to plotters.
* Added mesh artist to plotters.
* Added ellipse artist to plotters.
* Added support for robot mimicking joints.

### Changed

* Fixed bugs in `compas_rhino.artists.NetworkArtist`.
* Add conda executable path to `compas_bootstrapper.py`.

### Removed


## [0.15.3] 2020-02-26

### Added

* Added optional class parameter to `RhinoMesh.to_compas`.
* Added max int key to serialization of graph.

### Changed

* Changed name of base mesh implementation to `BaseMesh`.
* Changed name of base network implementation to `BaseNetwork`.
* Fixed bug in face finding function.

### Removed

* Removed optional requirements from setup file.
* Removed parameters from default polyhedron constructor.

## [0.15.2] 2020-02-20

### Added

### Changed

### Removed

## [0.15.1] 2020-02-16

### Added

* Added glTF support.
* Added graph and halfedge data structures.
* Added Rhino line geometry.
* Added Rhino plane geometry.

### Changed

* Fixed `compas_hpc` import problem.
* Split up topology part from geometry part for network and mesh.
* Split up network and mesh naming conventions.
* Reworked network face cycle finding.
* Updated mesh from lines.
* Updated network plotter in correspondence with network.
* Integrated mixin functionality and removed mixins.
* Meshes are now initially hidden in `compas_blender.artists.RobotModelArtist`.
* `compas_blender.artists.RobotModelArtist.draw_visual` and `compas_blender.artists.RobotModelArtist.draw_collision` now show those meshes.
* Renamed the method `draw_geometry` of `compas.robots.base_artist.RobotModelBaseArtist` to `create_geometry`.

### Removed

* Removed parallelization from network algorithms.
* Removed numba based dr implementations.

## [0.15.0] 2020-01-24

### Added

* Added `to_compas` to `compas_rhino.geometry.RhinoPoint`.
* Added `to_compas` to `compas_rhino.geometry.RhinoLine`.
* Added `to_compas` to `compas_rhino.geometry.RhinoCurve`.
* Added `to_compas` to `compas_rhino.geometry.RhinoMesh`.
* Added `brep_to_compas` to `compas_rhino.geometry.RhinoSurface`.
* Added `uv_to_compas` to `compas_rhino.geometry.RhinoSurface`.
* Added `heightfield_to_compas` to `compas_rhino.geometry.RhinoSurface`.
* Added `compas.datastructures.mesh_pull_points_numpy`.

### Changed

* Moved `compas_rhino.conduits` into `compas_rhino.artists`.
* Fixed bug in `compas.datastructures.Mesh.edges_where`.
* Fixed bug in `compas.datastructures.Mesh.faces_where`.
* Fixed bug in `compas.datastructures.Mesh.edge_attributes`.
* Fixed bug in `compas.datastructures.Mesh.face_attributes`.
* Fixed bug in `compas.datastructures.Mesh.edges`.
* Fixed bug in `compas.datastructures.Mesh.faces`.
* Fixed bug in `compas.datastructures.Mesh.offset`.

### Removed

* Removed deprecated `compas.geometry.xforms`.
* Removed deprecated `compas_rhino.helpers`.
* Removed `compas_rhino.constructors`.

## [0.14.0] 2020-01-21

### Added

* Added `compas.datastructures.mesh.Mesh.any_vertex`.
* Added `compas.datastructures.mesh.Mesh.any_face`.
* Added `compas.datastructures.mesh.Mesh.any_edge`.
* Added `compas.datastructures.mesh.Mesh.vertex_attribute`.
* Added `compas.datastructures.mesh.Mesh.vertex_attributes`.
* Added `compas.datastructures.mesh.Mesh.vertices_attribute`.
* Added `compas.datastructures.mesh.Mesh.vertices_attributes`.
* Added `compas.datastructures.mesh.Mesh.edge_attribute`.
* Added `compas.datastructures.mesh.Mesh.edge_attributes`.
* Added `compas.datastructures.mesh.Mesh.edges_attribute`.
* Added `compas.datastructures.mesh.Mesh.edges_attributes`.
* Added `compas.datastructures.mesh.Mesh.face_attribute`.
* Added `compas.datastructures.mesh.Mesh.face_attributes`.
* Added `compas.datastructures.mesh.Mesh.faces_attribute`.
* Added `compas.datastructures.mesh.Mesh.faces_attributes`.
* Added mutable attribute view for mesh vertex/face/edge attributes.

### Changed

* Default Mesh vertex, face, edge attributes are no longer copied and stored explicitly per vertex, face, edge, repesctively.
* Updating default attributes now only changes the corresponding default attribute dict.
* Updated `mesh_quads_to_triangles` to copy only customised face attributes onto newly created faces.
* Fixed bug in `compas.geometry.is_point_in_circle`.
* Fixed bug in `compas.geometry.is_polygon_convex`.
* Fixed bug in `compas.geometry.Polygon.is_convex`.
* Renamed `compas.datastructures.Mesh.has_vertex` to `compas.datastructures.Mesh.is_vertex`.
* Renamed `compas.datastructures.Mesh.has_face` to `compas.datastructures.Mesh.is_face`.
* Split `compas.datastructures.Mesh.has_edge` into `compas.datastructures.Mesh.is_edge` and `compas.datastructures.Mesh.is_halfedge`.

### Removed

* Removed `compas.datastructures.mesh.Mesh.get_any_vertex`.
* Removed `compas.datastructures.mesh.Mesh.get_any_face`.
* Removed `compas.datastructures.mesh.Mesh.get_any_edge`.
* Removed `compas.datastructures.mesh.Mesh.get_vertex_attribute`.
* Removed `compas.datastructures.mesh.Mesh.get_vertex_attributes`.
* Removed `compas.datastructures.mesh.Mesh.get_vertices_attribute`.
* Removed `compas.datastructures.mesh.Mesh.get_vertices_attributes`.
* Removed `compas.datastructures.mesh.Mesh.get_edge_attribute`.
* Removed `compas.datastructures.mesh.Mesh.get_edge_attributes`.
* Removed `compas.datastructures.mesh.Mesh.get_edges_attribute`.
* Removed `compas.datastructures.mesh.Mesh.get_edges_attributes`.
* Removed `compas.datastructures.mesh.Mesh.get_face_attribute`.
* Removed `compas.datastructures.mesh.Mesh.get_face_attributes`.
* Removed `compas.datastructures.mesh.Mesh.get_faces_attribute`.
* Removed `compas.datastructures.mesh.Mesh.get_faces_attributes`.
* Removed `compas.datastructures.mesh.Mesh.set_vertex_attribute`.
* Removed `compas.datastructures.mesh.Mesh.set_vertex_attributes`.
* Removed `compas.datastructures.mesh.Mesh.set_vertices_attribute`.
* Removed `compas.datastructures.mesh.Mesh.set_vertices_attributes`.
* Removed `compas.datastructures.mesh.Mesh.set_edge_attribute`.
* Removed `compas.datastructures.mesh.Mesh.set_edge_attributes`.
* Removed `compas.datastructures.mesh.Mesh.set_edges_attribute`.
* Removed `compas.datastructures.mesh.Mesh.set_edges_attributes`.
* Removed `compas.datastructures.mesh.Mesh.set_face_attribute`.
* Removed `compas.datastructures.mesh.Mesh.set_face_attributes`.
* Removed `compas.datastructures.mesh.Mesh.set_faces_attribute`.
* Removed `compas.datastructures.mesh.Mesh.set_faces_attributes`.
* Removed `print` statement from curvature module.

## [0.13.3] 2020-01-10

### Added

* `compas_rhino.artists.ShapeArtist` as base artist for all shape artists.
* Added `layer`, `name`, `color` attributes to `compas_rhino.artists.PrimitiveArtist`.
* Added `layer`, `name` attributes to `compas_rhino.artists.ShapeArtist`.
* Added `layer`, `name` attributes to `compas_rhino.artists.MeshArtist`.
* Added `clear_layer` method to `compas_rhino.artists.PrimitiveArtist`.
* Added `clear_layer` method to `compas_rhino.artists.ShapeArtist`.
* Added `clear_layer` method to `compas_rhino.artists.MeshArtist`.

### Changed

* Renamed `compas.utilities.maps.geometric_key2` to `geometric_key_xy`.
* Fixed bug in mirror functions.
* Fixed mirroring tests.
* Moved `BaseMesh`, `matrices`, `operations` to `compas.datastructures.mesh.core`.
* Added `transform` and `transformed` (and others) to `Mesh`.

### Removed

* `compas_rhino.artists.BoxArtist`
* Removed `layer` attribute from `compas_rhino.artists.Artist`.
* Removed `clear_layer` method from `compas_rhino.artists.Artist`.

## [0.13.2] 2020-01-06

### Added

* File reading functions for ascii files in `compas.files` has moved from the individual reader classes to a new parent class, `BaseReader`.

### Changed

* Rebased `compas_rhino.artists.MeshArtist` on new-style artist `compas_rhino.artists.Artist`.
* Renamed `compas_rhino.artists.MeshArtist.defaults` to `compas_rhino.artists.MeshArtist.settings`.
* Changed usage of (nonexisting) `compas_rhino.get_object` to `compas_rhino.get_objects`.
* Integrated vertex, face, edge mixins into `compas_rhino.artists.MeshArtist`.
* Integrated vertex, edge mixins into `compas_rhino.artists.NetworkArtist`.
* Rebased `compas_rhino.artists.VolMeshArtist` on `compas_rhino.artists.MeshArtist`.

### Removed

## [0.13.0] 2019-12-16

### Added

* Added DOI to bibtex entry.
* Added conversion for old mesh JSON data.

### Changed

* Indirectly changed mesh serialization to JSON (by changing key conversion and moving conversion into JSON methods).
* Moved conversion of int keys of mesh data to strings for json serialization to from/to json.
* Moved from/to methods for mesh into mesh definition.
* Subdivision algorithms use fast mesh copy.

### Removed

* Support for non-integer vertex and face identifiers in mesh.

## [0.12.4] 2019-12-11

### Added

### Changed

### Removed

## [0.12.3] 2019-12-11

### Added

* Added `mesh_subdivide_frames` to `compas.datastructures.subdivision`

### Changed

### Removed

## [0.12.2] 2019-12-11

### Added

* Added `intersection_segment_polyline` to `compas.geometry.intersections`
* Added `intersection_segment_polyline_xy` to `compas.geometry.intersections`
* Added `from_sides_and_radius` to `compas.geometry.Polygon`

### Changed

* Reworked docstrings of methods in `compas.geometry.queries`
* Set default `tol` to `1e-6` in `compas.geometry.queries`

### Removed

## [[0.12.1] 2019-12-10] 2019-12-10

### Added

* Added inherited methods to class docs.
* Added data structure mixins to the docs.
* Added `data` and `from_data` to `compas.geometry.Polyhedron`
* Added explicit support for collections to `compas_blender`

### Changed

* Bottom face of cylinder shape should be flipped.
* Face reading mechanism of OFF reader.
* `compas.geometry.Box` is now centred at origin by default.

### Removed

* Removed `compas.remote` because it does not provide an advatage over `compas.rpc`.

## [[0.11.4] 2019-11-26] 2019-11-26

### Added

* Added `compas_rhino.etoforms.ImageForm`.
* Added `doc8` as dev requirement.

### Changed

* Changed `compas_rhino.install_plugin` to use only the plugin name, w/o the GUID.
* Changed `iterable_like` to prevent exhausting generators passed as targets.

### Removed

* Removed `compas_rhino.ui.Controller`.
* Removed `compas_rhino.ui.Button`.

## [[0.11.2] 2019-11-19] 2019-11-19

### Added

* Added factory methods for `compas_rhino.artists._Artist`

### Changed

* Set `compas_rhino.artists.FrameArtist` layer clear to false by default.
* Wrapped internals of RPC dispatch method in try-except to catch any import problems and report back on the client side.
* Stopping of HTTP server (`compas.remote`) is now handled properly through separate thread.
* Fixed mutable init parameters of `RobotModel`
* Fixed bug in `mesh_quads_to_triangles` that caused face data to be deleted even when not necessary.
* Switched to `compas.geometry.KDTree` as fallback for `scipy.spatial.cKDTree` instead of Rhino `RTree` because it currently fails.

### Removed

## [0.11.0] 2019-11-09

### Added

* Added `iterable_like` to `compas.utilities.itertools_`
* Added `compas.geometry.icp_numpy` for pointcloud alignment using ICP.
* Added RPC command-line utility: `$ compas_rpc {start|stop} [--port PORT]`
* Added `__version__` to `compas_plotters`.
* Added `compas_plotters` to `.bumpversion.cfg`.
* Added `Colormap` to `compas.utilities`.
* Added `is_line_line_colinear()` to `compas.geometry`
* Added link to Github wiki for devguide.
* Added pointcloud alignment example to docs.
* Show git hash on `compas.__version__` if installed from git.
* Added `autopep8` to dev requirements.
* Added methods `add_joint` and `add_link` to `RobotModel`
* Added support for geometric primitives to JSON data encoder and decoder.
* Added support for `data` to all geometric primitives.

### Changed

* Docs are only deployed to github pages for tagged commits.
* Fixing printing issue with `compas.geometry.Quarternion` in ironPython.
* Fixed a missing import in `compas.geometry.Polygon`.
* Removed unused imports in `compas.geometry.Polyline`.
* Adjusted `compas.geometry.Quarternion.conjugate()` to in-place change, added `compas.geometry.Quarternion.conjugated()` instead which returns a new quarternion object.
* Fixed `rotation` property of `Transformation`.
* Simplified plugin installation (use plugin name only, without GUID).
* Bind RPC server to `0.0.0.0` instead of `localhost`.
* Fixed different argument naming between Rhino5 and Rhino6 of `rs.LayerVisible()` in `compas_rhino.utilities.objects`.

### Removed

## [0.10.0] 2019-10-28

### Added

* Added method for computing the determinant of the matrix of a transformation `compas.geometry.Transformation.determinant`.
* Added method for transposing (the matrix of) a transformation in-place `compas.geometry.Transformation.transpose`.
* Added method creating a transposed copy of a transformation `compas.geometry.Transformation.transposed`.
* Added method for invertig (the matrix of) a transformation in-place `compas.geometry.Transformation.invert`.
* Added `compas.geometry.Transformation.inverted` as an alias for `compas.geometry.Transformation.inverse`.
* Added method creating a copy of a transformation instance with a given transformation concatenated `compas.geometry.Transformation.concatenated`.
* Added method `to_vertices_and_faces` to all the classes inheriting from `compas.geometry.Shape` to create a `Mesh` representation of them.

### Changed

* Changed `compas.geometry.Transformation.inverse` to return an inverted copy of the transformation.
* Changed `compas.geometry.Transformation.decompose` to `compas.geometry.Transformation.decomposed`.
* Changed `compas.geometry.Transformation.concatenate` to add another transformation to the transformation instance.

### Removed

## [0.9.1] 2019-10-28

### Added

* Added `compas.geometry.Point.transform_collection` and `compas.geometry.Point.transformed_collection`.
* Added `compas.geometry.Vector.transform_collection` and `compas.geometry.Vector.transformed_collection`.
* Added `compas.geometry.Line.transform_collection` and `compas.geometry.Line.transformed_collection`.
* Added support for new Python plugin location for Rhino 6.0 on Mac.
* Added `compas.geometry.bestfit_frame_numpy`

### Changed

* Fixed transformation of start and end point of `compas.geometry.Line` to update the point objects in place.
* Fixed return value of `compas.numerical.pca_numpy` to return mean not as nested list.

### Removed

## [0.9.0] 2019-10-21

### Added

* Added `matrix_change_basis`, `Transformation.change_basis`
* Added `matrix_from_frame_to_frame`
* Added non-numpy versions of `global_coords`, `local_coords`
* Added static method `Frame.local_to_local_coords`
* Added `__getitem__`, `__setitem__` and `__eq__` to `Quaternion`
* Added `Vector.scaled` and `Vector.unitized`
* Added `transform_frames` and respective helper functions `dehomogenize_and_unflatten_frames`, `homogenize_and_flatten_frames`
* Added `transform_frames_numpy` and respective helper functions `dehomogenize_and_unflatten_frames_numpy`, `homogenize_and_flatten_frames_numpy`

### Changed

* Renamed `global_coords_numpy` and `local_coords_numpy` to `local_to_world_coords_numpy` and `world_to_local_coords_numpy`.
* Changed parameters `origin` `uvw` of `local_to_world_coords_numpy` and `world_to_local_coords_numpy` to `frame`.
* Fixed some returns of `Frame` and `Rotation` to use `Vector` or `Quaternion`
* Renamed methods `Frame.represent_point/vector/frame_in_global_coordinates` and `Frame.represent_point/vector/frame_in_local_coordinates` to `Frame.to_local_coords` and `Frame.to_world_coords`.

### Removed

## [0.8.1] 2019-10-01

### Added

### Changed

* Fixed unguarded import of `numpy` based transformations in mesh package.

### Removed

## [0.8.0] 2019-10-01

### Added

* Added test section for `compas.geometry.transformations`
* Added `tol` parameter to `queries.is_colinear`
* Added compas rhino installer for Rhino Mac 6.0 `compas_rhino.__init__`.
* Added oriented bounding box for meshes `compas.datastructures.mesh_oriented_bounding_box_numpy`.
* Added full testing functions for `compas.datastructures.mesh`
* Added `draw_mesh` to `compas_ghpython.artists.MeshArtist`

### Changed

* Generate sphinx documentation from markdown files in repo root for top level sections.
* Merged `compas.geometry.xforms` into `compas.geometry.transformations`
* Fixed `AttributeError: 'Mesh' object has no attribute 'neighbors'`
* Fixed Key error with `Mesh.boundary()`
* Extended `offset_polygon` and `offset_polyline` to handle colinear segments
* Fixed unsorted mesh vertex coordinates `xyz` in `compas_viewers.viewer.MeshView`
* Changed stderr parameter from STDOUT to PIPE in `compas.rpc.Proxy` for Rhino Mac 6.0.
* Fixed import of `delaunay_from_points` in `Mesh.from_points`.
* More control over drawing of text labels in Rhino.
* Extension of `face_vertex_descendant` and `face_vertex_ancestor` in `Mesh`.
* Changed the name and meaning of the parameter `oriented` in the function `Mesh.edges_on_boundary`.
* Add `axis` and `origin` defaults to `compas.robots.Joint`
* Unified vertices and face import order for .obj files with python2 and 3
* Changed python interpreter selection (e.g. RPC calls) to fallback to `python` if `pythonw` is not present on the system
* Fixed `compas_ghpython.artists.MeshArtist` to support ngons.
* Deprecate the method `draw` of `compas_ghpython.artists.MeshArtist` in favor of `draw_mesh`.
* Fix icosahedron generation
* Examples in docs/rhino updated to work with current codebase
* Callbacks tutorial updated to work with current codebase
* Base geometric primitives on `compas.geometry.Primitive` and `compas.geometry.Shape`
* Separated `numpy` based tranformations into separate module.

### Removed

* Removed `compas_viewers` to separate repo.
* Removed `compas_hpc` to separate repo.

## [0.7.2] 2019-08-09

### Added

* Added `compas_rhino.geometry.RhinoGeometry` to the docs.
* Added `compas.remote.services`.
* Added `compas.remote.services.network.py` service for handling requests for a browser-based network viewer.
* Possibility to call forward_kinematics on `compas.robots.RobotModel`
* Added `compas.set_precision` function for the setting the global precision used by COMPAS as a floating point number.

### Changed

* Fix mesh genus in `compas.datastructures`.
* Fixed missing import in `compas_rhino.geometry`.
* Removed circular imports from `compas_rhino.geometry`.
* Fix duplicate hfkeys in `compas.datastructures.volmesh.halffaces_on_boundary`.
* Moved `compas.remote.service.py` to `compas.remote.services.default.py`.
* Removed processing of face keys from data getter and setter in `compas.datastructures.Network`.
* Using `SimpleHTTPRequestHandler` instead of `BaseHTTPRequestHandler` to provide basic support for serving files via `GET`.
* Mesh mapping on surface without creating new mesh to keep attributes in `compas_rhino.geometry.surface.py`.
* Moving functionality from `compas_fab.artists.BaseRobotArtist` to `compas.robots.RobotModel`
* Fix exception of null-area polygon of centroid polygon in `compas.geometry.average.py`.
* Fix loss of precision during mesh welding in `compas.datastructures.mesh_weld`.

### Removed

## [0.7.1] 2019-06-29

### Added

### Changed

* Include `compas_plotters` and `compas_viewers` in the build instructions.
* Moved import of `subprocess` to Windows-specific situations.
* Fixed document functions failing when document name is `None`.
* Downgraded `numpy` requirements.
* Loosened `scipy` requirements.
* Default Python to `pythonw`.

### Removed

## [0.7.0] 2019-06-27

### Added

* Added filter shorthand for selecting OBJ, JSON files in Rhino.
* Added `compas_plotters`
* Added `compas_viewers`
* Added `compas_rhino.draw_circles` and the equivalent Artist method
* Add class functions to `compas.datastructures.VolMesh`.
* Added `face_neighborhood` class function to `compas.datastructures.Mesh`.
* Added `get_face_attributes_all` to `compas.datastructures._mixins.attributes`.
* Added `get_faces_attributes_all` to `compas.datastructures._mixins.attributes`.
* Added `compas.remote` package for making HTTP based Remote Procedure Calls.

### Changed

* Restructure halffaces as lists in `compas.datastructures.VolMesh`.
* Correctly handle `python-net` module presence during IronPython imports.
* Switched to `compas.IPY` check instead of `try-except` for preventing non IronPython friendly imports.
* Changed installation of compas packages to Rhino to support non-admin user accounts on Windows.
* Copy facedata in `mesh_quads_to_triangles`
* Added non-imported service for `compas.remote` for starting the subprocess that runs the server.

### Removed

* Removed `compas.plotters`
* Removed `compas.viewers`

## [0.6.2] 2019-04-30

### Added

### Changed

* Based mesh drawing for Rhino on RhinoCommon rather than Rhinoscriptsyntax.
* Fixed mesh drawing for Rhino 6

### Removed

## [0.6.1] 2019-04-29

### Added

### Changed

* Fixed bug in RPC. The services cannot have a `pass` statement as class body.

### Removed

## [0.6.0] 2019-04-29

### Added

* Added `center` property getter to `compas.geometry.Cirle` primitive
* Add `astar_shortest_path` to `compas.topology.traversal`.

### Changed

* Updated configuration instructions for Blender.
* Changed naming convention for drawing functions from `xdraw_` to `draw_`.
* Changed mesh drawing in Rhino to use separate mesh vertices per face. This makes the mesh look more "as expected" in *Shaded* view.

### Removed

* Removed support for Python 3.5.x by setting the minimum requirements for Numpy and Scipy to `1.16` and `1.2`, respectively.

## [0.5.2] 2019-04-12

### Added

* Added `draw_polylines` to `compas_rhino.artists.Artist`.
* Added `color` argument to `compas_rhino.artists.MeshArtist.draw_mesh`.
* Added named colors to `compas.utilities.colors.py`.

### Changed

* Fix `mesh_uv_to_xyz` in `RhinoSurface`.
* Fix 'mesh_weld' and 'meshes_join_and_weld' against consecutive duplicates in face vertices.
* Fix setting of environment variables in `System.Diagnostics.Process`-based subprocess for `XFunc` and `RPC`.
* Fix `XFunc` on RhinoMac.
* Fix `trimesh_subdivide_loop` from `compas.datastructures`.
* Changed Numpy and Scipy version requirements to allow for Python 3.5.x.

### Removed

* Removed `mixing.py` from `compas.utilities`.
* Removed `singleton.py` from `compas.utilities`.
* Removed `xscript.py` from `compas.utilities`.
* Removed `sorting.py` from `compas.utilities`.
* Removed `names.py` from `compas.utilities`.
* Removed `xfunc.py` from `compas_rhino.utilities`, use `compas.utilities.XFunc` instead.

## [0.5.1] 2019-03-25

### Added

### Changed

* Fix `XFunc` and `RPC` environment activation.
* Fix exception on Rhino Mac.
* Fix missing import on `compas_rhino.geometry`.
* Fix `compas.geometry.offset_polygon`.
* Fix installation for Rhino, related to implicit import of `matplotlib`.

### Removed

## [0.5.0] 2019-03-15

### Added

* Add `Circle` and `Sphere` primitives to `compas.geometry`.
* Add functions to `Plane` and `Box` primitives.
* Add functions to `compas_rhino` curve: `length` and `is_closed`.
* Add functions to `compas_rhino` surface: `kinks`, `closest_point`, `closest_point_on_boundaries`, and functions for mapping/remapping between XYZ and UV(0) spaces based on surface's parametrization (`point_xyz_to_uv`, `point_uv_to_xyz`, `line_uv_to_xyz`, `polyline_uv_to_xyz`, `mesh_uv_to_xyz`)
* Add `is_scalable` to `compas.robots.Joint`.

### Changed

* Fix exception in `Plane.transform`.
* Fix installer to remove old symlinks.
* Fix RPC proxy server.

## [0.4.22] 2019-03-05

### Added

* Add pretty print option to JSON formatter.
* Add remeshing based on `triangle`.
* Add compatibility with ETO forms to `compas_rhino` edge modifiers.

## [0.4.21] 2019-03-04

### Changed

* Fix import in `compas_rhino` vertex modifiers.

## [0.4.20] 2019-03-04

### Removed

* Remove `download_image_from_remote` utility function.

## [0.4.12] 2019-03-04

### Changed

* Small fixes on Rhino forms support.

## [0.4.11] 2019-03-03

### Added

* New function to join network edges into polylines: `network_polylines`.
* New mesh functions: `mesh_offset`, `mesh_thicken`, `mesh_weld` and `meshes_join_and_weld`.
* New mesh functions: `face_skewness`, `face_aspect_ratio`, `face_curvature` and `vertex_curvature`.
* New functions to get disconnected elements of  `Mesh`: `mesh_disconnected_vertices`, `mesh_disconnected_faces`, `mesh_explode`.
* New functions to get disconnected elements of  `Network`: `network_disconnected_vertices`, `network_disconnected_edges`, `network_explode`.
* Add statistics utility functions: `average`, `variance`, `standard_deviation`.
* Add `binomial_coefficient` function.
* Add option to create `Network` and `Mesh` from dictionaries of vertices and faces.
* Add `face_adjacency_vertices` to `Mesh`
* Add optional prefix to the rhino name attribute processor
* Add `mesh_move_vertices` to `compas_rhino`.
* Add support for relative mesh references in URDF.

### Changed

* Fix mesh centroid and mesh normal calculation.
* Refactor of drawing functions in `compas_blender`.
* Fix material creation in `compas_blender`.
* New default for subdivision: `catmullclark`.

## [0.4.9] 2019-02-10

### Added

* New class methods for `Polyhedron`: `from_platonicsolid` and `from_vertices_and_faces`.
* Constrained and conforming Delaunay triangulations based on Triangle.
* Predicate-based filtering of vertices and edges.
* `mesh.geometry`for geometry-specific functions.
* `trimesh_face_circle` in `mesh.geometry`.

### Changed

* Fix exception in `angle_vectors_signed` if vectors aligned
* Fix exception in `Polyline.point`
* Update Rhino installation merging Win32 and Mac implementations and defaulting the bootstrapper to the active python even if no CONDA environment is active during install.

### Removed

* Bound mesh operations.

## [0.4.8] 2019-01-28

### Added

* Curve tangent at parameter.
* Box shape.
* Numpy-based mesh transformations.
* Option to share axes among plotters.<|MERGE_RESOLUTION|>--- conflicted
+++ resolved
@@ -17,13 +17,11 @@
 
 ### Changed
 
-<<<<<<< HEAD
+* Moved json dump and load to data package.
+* Changed paramters and return value of `compas_rhino.utilities.get_object_attributes`.
+
 * Removed `doctest` execution code from src.
 * Removed `if __name__ == '__main__'` section from src.
-=======
-* Moved json dump and load to data package.
-* Changed paramters and return value of `compas_rhino.utilities.get_object_attributes`.
->>>>>>> 8985c113
 
 ### Removed
 
