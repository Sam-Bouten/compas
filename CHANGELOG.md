# Changelog

All notable changes to this project will be documented in this file.

The format is based on [Keep a Changelog](https://keepachangelog.com/en/1.0.0/),
and this project adheres to [Semantic Versioning](https://semver.org/spec/v2.0.0.html).

## Unreleased
<<<<<<< HEAD
* Added `Plane.offset`
* Added `is_mesh_closed` property to `compas.datastructures.mesh_slice_plane`
=======

### Added

### Changed

### Removed


## [1.9.0] 2021-10-21

>>>>>>> 9e77bc30
### Added

* Added `draw_vertexlabels`, `draw_edgelabels`, `draw_facelabels`, `draw_vertexnormals`, and `draw_facenormals` to `compas_blender.artists.MeshArtist`.
* Added optional `triangulated` flag to `to_vertices_and_faces` of all shapes.
* Added `compas.geometry.Geometry` base class.
* Added `__add__`, `__sub__`, `__and__` to `compas.geometry.Shape` for boolean operations using binary operators.
* Added `is_closed` to `compas.geometry.Polyhedron`.
* Added `Plane.offset`.
* Added `compas.artists.Artist`.
* Added pluggable `compas.artists.new_artist`.
* Added plugin `compas_rhino.artists.new_artist_rhino`.
* Added plugin `compas_blender.artists.new_artist_blender`.
* Added `compas.artist.DataArtistNotRegistered`.
* Added `draw_node_labels` and `draw_edgelabels` to `compas_blender.artists.NetworkArtist`.
* Added `compas_blender.artists.RobotModelArtist.clear`.
* Added `compas_blender.geometry.booleans` as plugin for boolean pluggables.
* Added version-based installation for Blender.
* Added several shape artists to `compas_ghpython`: `BoxArtist`, `CapsuleArtist`, `ConeArtist`, `CylinderArtist`, `PolygonArtist`, `PolyhedronArtist`, `SphereArtist`, `TorusArtist` and `VectorArtist`.
* Added support for CLR generic dictionaries to the `compas.data` decoders.
* Added `Graph.node_sample`, `Graph.edge_sample`.
* Added `Halfedge.vertex_sample`, `Halfedge.edge_sample`, `Halfedge.face_sample`.
* Added `Halfface.vertex_sample`, `Halfface.edge_sample`, `Halfface.face_sample`, `Halfface.cell_sample`.
* Added `Mesh.from_meshgrid`.

### Changed

* Fixed bug in `compas_blender.draw_texts`.
* Changed `compas_rhino.artists.BaseArtist` to `compas_rhino.artists.RhinoArtist`.
* Changed `compas_blender.artists.BaseArtist` to `compas_blender.artists.BlenderArtist`.
* Changed default resolution for shape discretisation to 16 for both u and v where relevant.
* Changed base class of `compas.geometry.Primitive` and `compas.geometry.Shape` to `compas.geometry.Geometry`.
* `compas_blender.artists.RobotModelArtist.collection` can be assigned as a Blender collection or a name.
* Generalized the parameter `color` of `compas_blender.draw_texts` and various label drawing methods.
* Changed `compas.IPY` to `compas.RHINO` in `orientation_rhino`.
* Changed `planarity` to `requires_extra` for pip installations.
* Fixed bug in handling of ngonal meshes in `compas_ghpython` artists / drawing functions.

### Removed


## [1.8.1] 2021-09-08

### Added

### Changed

### Removed


## [1.8.0] 2021-09-08

### Added

* Added pluggable function `trimesh_slice` in `compas_rhino`.
* Added equality comparison for pointclouds.
* Added `compas.data.is_sequence_of_uint`.
* Added general plotter for geometry objects and data structures based on the artist registration mechanism.
* Added support for multimesh files to OBJ reader/writer.
* Added support for attaching and detaching meshes in `compas.robots.RobotModelArtist` and drawing them.
* Added `meshes` method to artists of `compas.robots.RobotModel`.
* Added `FrameArtist` class to `compas_blender`.

### Changed

* `compas.robots.Axis` is now normalized upon initialization.
* Fixed a bug in `compas.numerical.dr_numpy` when using numpy array as inputs.
* Allowed for varying repository file structures in `compas.robots.GithubPackageMeshLoader`.
* Fixed data schema of `compas.geometry.Polyline`, `compas.geometry.Polygon`, `compas.geometry.Pointcloud`.
* Fixed `Configuration.from_data` to be backward-compatible with JSON data generated before `compas 1.3.0`.
* Changed `compas_rhino.drawing.draw_breps` to assume provided polygon is closed and automatically add missing corner to polycurve constructor.
* Changed conversion of edges and faces to uniques keys for the data dicts to use the string representation of a sorted tuple of identifiers.
* Added `dtype` to JSON decoding error message.
* Moved `compas.datastructures.mesh.core.halfedge.HalfEdge` to `compas.datastructures.halfedge.halfedge.HalfEdge`
* Moved `compas.datastructures.network.core.graph.Graph` to `compas.datastructures.graph.graph.Graph`.

### Removed

* Removed `compas.datastructures.mesh.core.mesh.BaseMesh`.

* Removed `compas.datastructures.BaseNetwork`.

## [1.7.1] 2021-06-14

### Added

### Changed

* Fixed bundling of ghuser components.

### Removed


## [1.7.0] 2021-06-14

### Added

### Changed

* `compas.robots.Axis` is now normalized upon initialization.
* Fixed a bug in `compas.numerical.dr_numpy` when using numpy array as inputs.
* Allowed for varying repository file structures in `compas.robots.GithubPackageMeshLoader`.
* Remove default implementation of `__str__` for data objects.

### Fixed

* Fixed `Configuration.from_data` to be backward-compatible with JSON data generated before `compas 1.3.0`.

### Removed

## [1.7.1] 2021-06-14

### Added

### Changed

* Fixed bundling of ghuser components.

### Removed

## [1.7.0] 2021-06-14

### Added

* Added pluggable function `trimesh_gaussian_curvature` in `compas_rhino`.
* Added pluggable function `trimesh_mean_curvature` in `compas_rhino`.
* Added pluggable function `trimesh_principal_curvature` in `compas_rhino`.
* Added `copy` and `deepcopy` functionality to `compas.robots.Configuration`.
* Added `compas.data.is_sequence_of_int` and `compas.data.is_sequence_of_float`.
* Added `compas.data.Data.JSONSCHEMANAME`.
* Added `kwargs` to all child classes of `compas.data.Data`.
* Added grasshopper component for drawing a frame.
* Added `draw_origin` and `draw_axes`.

### Changed

* Allow str or int as joint type in `compas.robots.Joint` constructor.
* Moved json schemas to `compas.data`.
* Nested json schemas.
* `compas_ghpython.artists.FrameArtist.draw` now draws a Rhino Plane.
* Fixed bugs in `compas.geometry.bestfit_circle_numpy`.
* Changed directory where ghuser components are installed.
* Added ghuser components directory to those removed by the `clean` task.
* Clean up the ghuser directory before building ghuser components.
* Exposed function `draw_breps` in `compas_rhino.utilities`; example added.
* Added `join` flag to function `draw_breps` in `compas_rhino.utilities`
* Fixed bug in `compas.geometry.distance.closest_point_on_segment_xy`.
* Fixed bug in Rhino implementations of `trimesh` curvature functions.

### Removed

## [1.6.3] 2021-05-26

### Added

* Added `compas.topology.astar_lightest_path`.
* Added JSONSCHEMA definitions for primitives and transformations.
* Added schema implementation to primitives and transformations.
* Added JSONSCHEMA implementation to primitives and transformations.
* Added `compas.data.is_int3`, `compas.data.is_float3`, `compas_data.is_float4x4`.

### Changed

* Extended `compas.topology.astar_shortest_path` to work on `compas.datastructures.Mesh` and `compas.datastructures.Network`.
* Fixed `compas.data.Data.to_jsonstring`.
* Changed `compas.data.Data.data.setter` to raise `NotImplementedError`.
* Changed annotations of `compas_blender.artists.BaseArtist`.
* Fixed `__repr__` for primitives, shapes, transformations.

### Removed

* Removed duplicate cases from `compas.data.DataEncoder`.

## [1.6.2] 2021-05-12

### Added

### Changed

### Removed


## [1.6.1] 2021-05-12

### Added

### Changed

### Removed


## [1.6.0] 2021-05-12

### Added

* Added infrastructure for building Grasshopper components for compas packages.
* Added first Grasshopper component: COMPAS Info.
* Added Grasshopper components for JSON serialization.
* Added `compas_rhino.utilities.set_object_attributes`.
* Added `from_jsonstring` and `to_jsonstring`.
* Added Grasshopper component documentation.

### Changed

* Moved json dump and load to data package.
* Changed parameters and return value of `compas_rhino.utilities.get_object_attributes`.
* Removed `doctest` execution code from src.
* Removed `if __name__ == '__main__'` section from src.
* Optimized the conversion of Rhino Meshes to COMPAS meshes.
* Fix issue with GH User symlink created as directory symlink on some cases.

### Removed


## [1.5.0] 2021-04-20

### Added

* Added support for file-like objects, path strings and URLs to most of the methods previously accepting only file paths, eg. `compas.datastructures.Datastructure`, `compas.json_dump`, `compas.json_load`, etc.
* Added `pretty` parameter to `compas.json_dump` and `compas.json_dumps`.
* Added `compas.data.Data` as base object for all data objects (geometry, data structures, ...).

### Changed

* Moved `compas.utilities.DataEncoder` to `compas.data`.
* Moved `compas.utilities.DataDecoder` to `compas.data`.
* Changed base object of `compas.datastructures.Datastructure` to `compas.data.Data`.
* Changed base object of `compas.geometry.Primitive` to `compas.data.Data`.
* Renamed `Base` to `Data` for all data based classes.
* Fixed calculation of triangle normals.
* Fixed calculation of triangle areas.

### Removed


## [1.4.0] 2021-04-09

### Added

* Added Python 3.9 support.
* Added crease handling to catmull-clark subdivision scheme.
* Added `compas_ghpython.get_grasshopper_userobjects_path` to retrieve User Objects target folder.
* Added direction option for mesh thickening.
* Added check for closed meshes.
* Added 'loop' and 'frames' to schemes of `compas.datastructures.mesh.subdivision.mesh_subdivide`.

### Changed

* Fixed box scaling.
* Fixed a bug in `Polyline.divide_polyline_by_length` related to a floating point rounding error.
* Fixed bug in `RobotModel.zero_configuration`.
* Fixed bug in `compas.geometry.normals`.
* Fixed bug in `compas.datastructures.mesh.subdivision.mesh_subdivide_frames`.

### Removed


## [1.3.0] 2021-03-26

### Added

* Added a `invert` and `inverted` method `compas.geometry.Vector`.
* Added unetary `__neg__` operator for `compas.geometry.Vector`.
* Added `compas.robots.Configuration`, moved from `compas_fab`.

### Changed

* Fixed rhino packages installation to remove duplicates

### Removed


## [1.2.1] 2021-03-19

### Added

### Changed

### Removed

* Fixed API removals from 1.0.0 -> 1.2.0


## [1.2.0] 2021-03-18

### Added

* Added `divide_polyline`, `divide_polyline_by_length`, `Polyline.split_at_corners` and `Polyline.tangent_at_point_on_polyline`.
* Added the magic method `__str__` to `compas.geoemetry.Transformation`.
* Added `redraw` flag to the `compas_rhino` methods `delete_object`, `delete_objects` and `purge_objects`.
* Added the `__eq__` method for `compas.geometry.Circle` and `compas.geometry.Line`.
* Added support for Pylance through static API definitions.
* Added `halfedge_strip` method to `compas.datastructures.HalfEdge`.

### Changed

* Fixed bug where mimic joints were considered configurable.
* Fixed bug where `!=` gave incorrect results in Rhino for some compas objects.
* Fixed bug where `compas_rhino.BaseArtist.redraw` did not trigger a redraw.
* Fixed minor bugs in `compas.geometry.Polyline` and `compas.geometry.Polygon`.
* Fixed very minor bugs in `compas.geometry.Frame` and `compas.geometry.Quaternion`.
* Fixed bug in `compas_rhino.objects.MeshObject.modify`.
* Fixed bug in `compas_rhino.objects.MeshObject.modify_vertices`.
* Fixed bug in `compas_rhino.objects.MeshObject.modify_edges`.
* Fixed bug in `compas_rhino.objects.MeshObject.modify_faces`.
* Fixed bug in `compas_rhino.objects.VolMeshObject.modify`.
* Fixed bug in `compas_rhino.objects.VolMeshObject.modify_vertices`.
* Fixed bug in `compas_rhino.objects.VolMeshObject.modify_edges`.
* Fixed bug in `compas_rhino.objects.VolMeshObject.modify_faces`.
* Fixed bug in `compas_rhino.objects.NetworkObject.modify`.
* Fixed bug in `compas_rhino.objects.NetworkObject.modify_vertices`.
* Fixed bug in `compas_rhino.objects.NetworkObject.modify_edges`.
* Changed `compas_rhino.objects.inspect` to `compas_rhino.objects.inspectors`.
* Changed `compas_rhino.objects.select` to `compas_rhino.objects._select`.
* Changed `compas_rhino.objects.modify` to `compas_rhino.objects._modify`.

### Removed


## [1.1.0] 2021-02-12

### Added

* Added `RobotModel.remove_link`, `RobotModel.remove_joint`, `RobotModel.to_urdf_string`, and `RobotModel.ensure_geometry`.
* Added Blender Python-example to the documentation section: Tutorials -> Robots
* Added `compas_blender.unload_modules`.
* Added `after_rhino_install` and `after_rhino_uninstall` pluggable interfaces to extend the install/uninstall with arbitrary steps.

### Changed

* Fixed bug in parameter list of function `mesh_bounding_box` bound as method `Mesh.bounding_box`.
* Fixed bug in `RobotModel/RobotModelArtist.update` which raised an error when the geometry had not been loaded.
* Changed exception type when subdivide scheme argument is incorrect on `mesh_subdivide`.
* The `compas_rhino.artist.RobotModelArtist` functions `draw_visual` and `draw_collision` now return list of newly created Rhino object guids.
* Added ability of `RobotModel.add_link` to accept primitives in addition to meshes.
* Fixed bug regarding the computation of `Joint.current_origin`.
* Fixed bug regarding a repeated call to `RobotModel.add_joint`.
* Fixed bug in `compas_blender.RobotModelArtist.update`.
* Fixed bug in `compas.datastructures.mesh_slice_plane`.
* Fixed bug where initialising a `compas_blender.artists.Robotmodelartist` would create a new collection for each mesh and then also not put the mesh iton the created collection.
* Changed the initialisation of `compas_blender.artists.Robotmodelartist` to include a `collection`-parameter instead of a `layer`-parameter to be more consistent with Blender's nomenclature.
* Used a utility function from `compas_blender.utilities` to create the collection if none exists instead of using a new call to a bpy-method.

### Removed


## [1.0.0] 2021-01-18

### Added

* Added `compas.datastructures.mesh.trimesh_samplepoints_numpy`.

### Changed

* Fix Rhino7 Mac installation path
* Separate `compas.robots.Joint.origin` into the static parent-relative `origin` and the dynamic world-relative `current_origin`.
* Separate `compas.robots.Joint.axis` into the static parent-relative `axis` and the dynamic world-relative `current_axis`.
* Fixed support to convert back and forth between `compas.datastructures.Graph` and NetworkX `DiGraph`.

### Removed


## [0.19.3] 2020-12-17

### Added

### Changed
* Fix bug in `compas.datastructures.Network.neighborhood`.

### Removed


## [0.19.2] 2020-12-17

### Added

### Changed

* Changed `compas._os.prepare_environment` to prepend environment paths (fixes problem with RPC on windows).

### Removed


## [0.19.1] 2020-12-10

### Added

### Changed

* Fix bug in `compas.datastructures.AttributesView`.

### Removed


## [0.19.0] 2020-12-09

### Added

* Added `is_osx`.

### Changed

* Fix default namespace handling in URDF documents.
* Allow custom/unknown attributes in URDF `Dynamics` element.
* Moved os functions from `compas` to `compas._os`.
* Fixed bug in `is_linux`.
* Changed `is_windows` to work for CPython and IronPython.
* Changed `compas._os` functions to use `is_windows`, `is_mono`, `is_osx`.
* Changed IronPython checks to `compas.IPY` instead of `compas.is_ironpython`.
* Fixed data serialization in `compas.datastructures.HalfFace`.

### Removed

* Removed all implementations of `draw_collection`.


## [0.18.1] 2020-12-01

### Added

* Added URDF and XML writers.
* Added `compas.robots.RobotModel.to_urdf_file`.
* Added `compas.files.URDF.from_robot`.

### Changed

* Changed implementation of `Mesh.vertices_on_boundaries` to account for special cases.
* Changed `Mesh.edges_on_boundaries` corresponding to `Mesh.vertices_on_boundaries`.
* Changed `Mesh.faces_on_boundaries` corresponding to `Mesh.vertices_on_boundaries`.
* Changed `Mesh.vertices_on_boundary` to return vertices of longest boundary.
* Changed `Mesh.edges_on_boundary` to return edges of longest boundary.
* Changed `Mesh.faces_on_boundary` to return faces of longest boundary.
* Fixed default value for `compas.robots.Axis`.
* Changed surface to mesh conversion to include cleanup and filter functions, and use the outer loop of all brep faces.

### Removed


## [0.18.0] 2020-11-24

### Added

* Added `remap_values` to `compas_utilities`.
* Added `compas.datastructures.mesh_slice_plane`.
* Added `compas.json_dump`, `compas.json_dumps`, `compas.json_load`, `compas.json_loads`.

### Changed

* Fixed bug in `compas.datastructures.Network.delete_node`.
* Fixed bug in `compas.datastructures.Network.delete_edge`.
* Fixed bug in select functions for individual objects in `compas_rhino.utilities`.
* Fixed bug in `compas.datastructures.mesh_merge_faces`.
* changed base of `compas.geometry.Transformation` to `compas.base.Base`.

### Removed

* Removed `compas.datastructures.mesh_cut_by_plane`.

## [0.17.3] 2020-11-20

### Added

### Changed

* Fixed bug in `compas.geometry.is_coplanar`.
* Fixed bug in `compas.datastructures.mesh_merg_faces`.
* Fixed bug in `compas.robots.RobotModel.add_link`.
* Fixed bug in `compas.datastructures.Volmesh.cell_to_mesh`.

### Removed


## [0.17.2] 2020-11-04

### Added

### Changed

* Fixed bug in `__getstate__`, `__setstate__` of `compas.base.Base`.
* Fixed bug in `compas_rhino.artists.MeshArtist` and `compas_rhino.artists.NetworkArtist`.
* Changed length and force constraints of DR to optional parameters.
* Removed `ABCMeta` from the list of base classes of several objects in compas.

### Removed


## [0.17.1] 2020-10-28

### Added

* Added `compas_rhino.artists.BoxArtist.draw_collection`.
* Added option to show/hide vertices, edges, and faces in `compas_rhino.artists.CapsuleArtist.draw`.
* Added option to show/hide vertices, edges, and faces in `compas_rhino.artists.ConeArtist.draw`.
* Added option to show/hide vertices, edges, and faces in `compas_rhino.artists.CylinderArtist.draw`.
* Added option to show/hide vertices, edges, and faces in `compas_rhino.artists.PolyhedronArtist.draw`.
* Added option to show/hide vertices, edges, and faces in `compas_rhino.artists.SphereArtist.draw`.
* Added option to show/hide vertices, edges, and faces in `compas_rhino.artists.TorusArtist.draw`.
* Added option to show/hide vertices, edges, and faces in `compas_rhino.artists.PolygonArtist.draw`.
* Added option to show/hide vertices, edges, and faces in `compas_rhino.artists.PolylineArtist.draw`.
* Added option to show/hide vertices, edges, and faces in `compas_rhino.artists.VectorArtist.draw`.

### Changed

* Changed implementation of `compas_rhino.artists.BoxArtist.draw`.
* Fixed bug in `compas.geometry.Capsule`.
* Fixed bug in `compas.geometry.Cone`.
* Changed `compas_rhino.draw_mesh` to support Ngons if available.
* Fixed bug in polyhedron data.

### Removed

* Removed `compas_rhino.artists.PointArtist.draw_collection`.
* Removed `compas_rhino.artists.CircleArtist.draw_collection`.
* Removed `compas_rhino.artists.LineArtist.draw_collection`.

## [0.16.9] 2020-10-21

### Added

* Added binary STL writer.
* Added constructor `from_euler_angles` to `compas.geometry.Transformation`.
* Added method for adding objects from a list to `compas_plotters.GeometryPlotter`.
* Added `compas_rhino.artists.BoxArtist`.
* Added `compas_rhino.artists.CapsuleArtist`.
* Added `compas.geometry.Polyhedron.from_halfspaces` and `compas.geometry.Polyhedron.from_planes`.
* Added `compas.geometry.is_point_behind_plane` and `compas.geometry.is_point_in_polyhedron`.
* Added `centroid` and `bounding_box` properties to `compas.geometry.Pointcloud`.
* Added `edges` property to `compas.geometry.Box`.
* Added `edges` property to `compas.geometry.Polyhedron`.
* Added `compas.datastructures.network_smooth_centroid`.

### Changed

* Fixed bug in handling of keys in edge attribute functions of `compas.datastructures.Halfedge`.
* Fixed bug in `compas.geometry.Polygon.lines`.
* Fixed bug in `compas.geometry.Polyline.lines`.
* Changed `compas.geometry.Shape.to_vertices_and_faces` to `abstractmethod`.
* Fixed bug in magic methods of `compas.geometry.Box`.
* Fixed bug in `compas.geometry.Box.contains`.
* Fixed bug in `delete_vertex` and `delete_face` in `compas.datastructures.Halfedge`.
* Fixed bug in `delete_node` of `compas.datastructures.Graph`.
* Fixed bug in `summary` method of `compas.datastructures.Graph` and `compas.datastructures.Halfedge`.

### Removed


## [0.16.8] 2020-10-14

### Added

* Added `RobotModelArtist` to `compas_rhino`, `compas_ghpython` and `compas_blender`.
* Added `ToolModel`.
* Added `compas.geometry.Pointcloud`.
* Added `compas.utilities.grouper`.
* Added `PolygonArtist`, `PolylineArtist` to `GeometryPlotter`.

### Changed

* `Mesh` takes name of `Shape` in `Mesh.from_shape`.
* Fixed `zoom_extents` of `GeometryPlotter`.

### Removed

* Removed `SegmentArtist` from `compas_plotters`.

## [0.16.7] 2020-10-06

### Added

* Added functionality to the RPC service to automatically reload modules if a change is detected.

### Changed

### Removed


## [0.16.6] 2020-09-30

### Added

* Added `compas_plotters.geometryplotter.GeometryPlotter` for COMPAS geometry objects.

### Changed

* Changed `compas.base.Base.dtype` to property.
* Changed JSON schema to draft 7.
* Changed version processing to `distutils.version.LooseVersion`.

### Removed


## [0.16.5] 2020-09-26

### Added

* Added tests for halfedge data schemas.

### Changed

* Fixed RGB color processing in `compas.utilities.color_to_colordict`.
* Fixed Blender object and dat amanagement to avoid `malloc` problems.
* Updated Blender data structure artists.
* Changed Blender unused data clearing to also clear collections.
* Fixed JSON data validation of base COMPAS object.

### Removed


## [0.16.4] 2020-09-24

### Added

### Changed

* Fixed bug in `compas.geometry.Box.vertices`.

### Removed


## [0.16.3] 2020-09-23

### Added

* Added abstract `DATASCHEMA` to `compas.base.Base`.
* Added abstract `JSONSCHEMA` to `compas.base.Base`.
* Added `validate_data` to `compas.base.Base`.
* Added `validate_json` to `compas.base.Base`.
* Added implementation of `DATASCHEMA` to `compas.datastructures.Halfedge`.
* Added implementation of `JSONSCHEMA` to `compas.datastructures.Halfedge`.
* Added `NodeAttributeView`.
* Added implementation of `DATASCHEMA` to `compas.datastructures.Graph`.
* Added implementation of `JSONSCHEMA` to `compas.datastructures.Graph`.
* Added `compas.rpc.Proxy.restart_server`.
* Added `compas_rhino.objects.NetworkObject`.
* Added constructors `from_matrix` and `from_rotation` to `compas.geometry.Quaternion`.
* Added `draw_collection` methods to Grasshopper artists.

### Changed

* Updated naming conventions in `compas.datastructures.HalfFace` and `compas.datastructures.VolMesh`
* Moved `compas.datastructures.Datastructure` to `compas.datastructures.datastructure`.
* Changed base class of `compas.datastructures.Datastructure` to `compas.base.Base`.
* Changed `from_json` to `to_json` of meshes to use encoders and decoders.
* Moved `MutableMapping` to `compas.datastructures._mutablemapping`.
* Moved attribute views to `compas.datastructure.attributes`.

### Removed

* Removed `from_json`, `to_json`, `to_data`, `copy`, `transformed` from primitives, defaulting to the base implementation in `compas.geometry.Primitive`.
* Removed `from_json`, `to_json`, `to_data`, `copy`, `__str__`, from datastructures, defaulting to the base implementation in `compas.datastructure.Datastructure`.

## [0.16.2] 2020-08-06

### Added

* Added plugin system based on decorators: `compas.plugins.pluggable` & `compas.plugins.plugin`.
* Added `compas_rhino` implementation of the boolean operation pluggable interfaces (union/difference/intersection).
* Added `compas.datastructures.Mesh.transform_numpy`.
* Added `PluginNotInstalledError`.
* Added `compas.geometry.booleans`.
* Added tolerance parameter to angle functions.
* Added support for Rhino 7 in install/uninstall routines.
* Added install/uninstall for Rhino plugins (with support for Rhino 7).
* Added base class for all COMPAS objects `compas.base.Base`.
* Added base class for all Rhino objects representing COMPAS objects `compas_rhino.objects.Object`.
* Added mesh object representing COMPAS meshes in Rhino `compas_rhino.objects.MeshObject`.
* Added the methods `to_data` and `from_data` to `compas.robots.RobotModel`.

### Changed

* Restructure and reorganize volmesh datastructure
* Fixed scaling bug in `compas.geometry.Sphere`
* Fixed bug in `compas.datastructures.Mesh.add_vertex`.
* Fixed performance issue affecting IronPython when iterating over vertices and their attributes.
* Changed return value of drawing functions of `compas_rhino.artists.MeshArtist` to list of GUID.
* Changed return value of drawing functions of `compas_rhino.artists.NetworkArtist` to list of GUID.
* Moved "inspectors" to `compas_rhino.objects`.
* Moved "modifiers" to `compas_rhino.objects`.
* Connection attempts can now be set for `compas.Proxy.start_server` using the
  attribute `Proxy.max_conn_attempts`.
* `Scale.from_factors` can now be created from anchor frame.
* Changed vertex reading of PLY files to include all property information.

### Removed

* Removed CGAL based boolean implementations.
* Removed artist mixins from `compas_rhino`.
* Removed `clear_` functions from `compas_rhino.artists.MeshArtist`.
* Removed `clear_` functions from `compas_rhino.artists.NetworkArtist`.
* Removed `to_data`, `from_data` from `compas_rhino.artists`.
* Removed `compas_rhino.artists.BoxArtist` stub.
* Removed references to "edge" dict from `compas.datastructures.VolMesh`.

## [0.16.1] 2020-06-08

### Added

### Changed

* Fixed scaling bug in `compas.geometry.Sphere`

### Removed

## [0.16.0] 2020-06-05

### Added

* Added `compas_rhino.geometry.RhinoVector`.
* Added basic mesh cutting (`compas.datastructures.Mesh.cut()`).
* Added `compas.datastructures.Mesh.join(other)`.
* Added `compas.geometry.argmin` and `compas.geometry.argmax`.
* Added STL witer.
* Added `compas.datastructures.Mesh.to_stl`.
* Added `unweld` option to obj writing.

### Changed

* Fixed bug in `FaceAttributeView.__get_item__`: access to default was tried before attrs.
* Fixed bug in `EdgeAttributeView.__get_item__`: access to default was tried before attrs.
* Changed `VertexAttributeView.__get_item__` to follow access logic of `FaceAttributeView`.
* Fixed bug in `draw_edges` in `compas_rhino`'s `EdgeArtist`.
* Fixed bug in `draw_edges` in `compas_ghpython`'s `EdgeArtist`.
* Fixed bug in ``compas_rhino.geometry.RhinoSurface.brep_to_compas``.
* Fixed bug in ``compas.geometry.Box.from_bounding_box``
* Fixed bug in ``compas.geometry.Box.from_width_height_depth``
* Fixed inconsistencies in ``compas.geometry._transformations``.
* Renamed ``compas.geometry.Frame.to_local_coords`` to ``compas.geometry.Frame.to_local_coordinates``
* Renamed ``compas.geometry.Frame.to_world_coords`` to ``compas.geometry.Frame.to_world_coordinates``
* Renamed ``compas.geometry.Transformation.change_basis`` to ``compas.geometry.Transformation.from_change_of_basis``
* Renamed ``compas.geometry.matrix_change_basis`` to ``compas.geometry.matrix_from_change_of_basis``
* Renamed ``compas.geometry.Projection.orthogonal`` to ``compas.geometry.Projection.from_plane`` and changed input params
* Renamed ``compas.geometry.Projection.parallel`` to ``compas.geometry.Projection.from_plane_and_direction`` and changed input params
* Renamed ``compas.geometry.Projection.perspective`` to ``compas.geometry.Projection.from_plane_and_point`` and changed input params
* Changed constructor of all ``compas.geometry.Transformation`` and derivatives. Preferred way of creating any ``compas.geometry.Transformation`` is with the classmethods ``from_*``
* Changed params (point, normal) into plane for ``compas.geometry.matrix_from_parallel_projection``, ``compas.geometry.matrix_from_orthogonal_projection`` and ``compas.geometry.matrix_from_perspective_projection``

### Removed

## [0.15.6] 2020-04-27

### Added

* Extended glTF support.
* Added classmethod `from_geometry` to `RhinoMesh`
* Added `intersection_sphere_line`
* Added `intersection_plane_circle`
* Added `tangent_points_to_circle_xy`
* Added basic OBJ file writing.
* Added `Mesh.to_obj`.

### Changed

* Fixed bug in `Box.from_bounding_box`.
* Updated Blender installation docs for latest release.
* Fixed `robot.forward_kinematics()` when requested for base link.
* Fixed bug in `to_compas` conversion of Rhino meshes.
* Fixed bug where `compas.geometry.Primitive` derived classes cannot be serialized by jsonpickle.

### Removed

## [0.15.5] 2020-03-29

### Added

* Added classmethod `from_geometry` to `RhinoMesh`.
* Added conversion to polygons to `BaseMesh`.
* Re-added length, divide, space methods of `RhinoCurve`.
* Added basic OFF file writing.
* Added basic PLY file writing.
* Added `Mesh.to_ply`.
* Added `Mesh.to_off`.

### Changed

* Fixed object naming in artists of `compas_ghpython`.
* Resizing of Rhino property form.
* Fixed orientation of `RhinoSurface` discretisation.
* Check for existence of object in Rhino purge functions.
* Fixed bug in mesh boundary functions.

### Removed


## [0.15.4] 2020-03-05

### Added

* Added algorithm for pulling points onto mesh.
* Added base ellipse class to geometry primitives.
* Added circle artist to plotters.
* Added mesh artist to plotters.
* Added ellipse artist to plotters.
* Added support for robot mimicking joints.

### Changed

* Fixed bugs in `compas_rhino.artists.NetworkArtist`.
* Add conda executable path to `compas_bootstrapper.py`.

### Removed


## [0.15.3] 2020-02-26

### Added

* Added optional class parameter to `RhinoMesh.to_compas`.
* Added max int key to serialization of graph.

### Changed

* Changed name of base mesh implementation to `BaseMesh`.
* Changed name of base network implementation to `BaseNetwork`.
* Fixed bug in face finding function.

### Removed

* Removed optional requirements from setup file.
* Removed parameters from default polyhedron constructor.

## [0.15.2] 2020-02-20

### Added

### Changed

### Removed

## [0.15.1] 2020-02-16

### Added

* Added glTF support.
* Added graph and halfedge data structures.
* Added Rhino line geometry.
* Added Rhino plane geometry.

### Changed

* Fixed `compas_hpc` import problem.
* Split up topology part from geometry part for network and mesh.
* Split up network and mesh naming conventions.
* Reworked network face cycle finding.
* Updated mesh from lines.
* Updated network plotter in correspondence with network.
* Integrated mixin functionality and removed mixins.
* Meshes are now initially hidden in `compas_blender.artists.RobotModelArtist`.
* `compas_blender.artists.RobotModelArtist.draw_visual` and `compas_blender.artists.RobotModelArtist.draw_collision` now show those meshes.
* Renamed the method `draw_geometry` of `compas.robots.base_artist.RobotModelBaseArtist` to `create_geometry`.

### Removed

* Removed parallelization from network algorithms.
* Removed numba based dr implementations.

## [0.15.0] 2020-01-24

### Added

* Added `to_compas` to `compas_rhino.geometry.RhinoPoint`.
* Added `to_compas` to `compas_rhino.geometry.RhinoLine`.
* Added `to_compas` to `compas_rhino.geometry.RhinoCurve`.
* Added `to_compas` to `compas_rhino.geometry.RhinoMesh`.
* Added `brep_to_compas` to `compas_rhino.geometry.RhinoSurface`.
* Added `uv_to_compas` to `compas_rhino.geometry.RhinoSurface`.
* Added `heightfield_to_compas` to `compas_rhino.geometry.RhinoSurface`.
* Added `compas.datastructures.mesh_pull_points_numpy`.

### Changed

* Moved `compas_rhino.conduits` into `compas_rhino.artists`.
* Fixed bug in `compas.datastructures.Mesh.edges_where`.
* Fixed bug in `compas.datastructures.Mesh.faces_where`.
* Fixed bug in `compas.datastructures.Mesh.edge_attributes`.
* Fixed bug in `compas.datastructures.Mesh.face_attributes`.
* Fixed bug in `compas.datastructures.Mesh.edges`.
* Fixed bug in `compas.datastructures.Mesh.faces`.
* Fixed bug in `compas.datastructures.Mesh.offset`.

### Removed

* Removed deprecated `compas.geometry.xforms`.
* Removed deprecated `compas_rhino.helpers`.
* Removed `compas_rhino.constructors`.

## [0.14.0] 2020-01-21

### Added

* Added `compas.datastructures.mesh.Mesh.any_vertex`.
* Added `compas.datastructures.mesh.Mesh.any_face`.
* Added `compas.datastructures.mesh.Mesh.any_edge`.
* Added `compas.datastructures.mesh.Mesh.vertex_attribute`.
* Added `compas.datastructures.mesh.Mesh.vertex_attributes`.
* Added `compas.datastructures.mesh.Mesh.vertices_attribute`.
* Added `compas.datastructures.mesh.Mesh.vertices_attributes`.
* Added `compas.datastructures.mesh.Mesh.edge_attribute`.
* Added `compas.datastructures.mesh.Mesh.edge_attributes`.
* Added `compas.datastructures.mesh.Mesh.edges_attribute`.
* Added `compas.datastructures.mesh.Mesh.edges_attributes`.
* Added `compas.datastructures.mesh.Mesh.face_attribute`.
* Added `compas.datastructures.mesh.Mesh.face_attributes`.
* Added `compas.datastructures.mesh.Mesh.faces_attribute`.
* Added `compas.datastructures.mesh.Mesh.faces_attributes`.
* Added mutable attribute view for mesh vertex/face/edge attributes.

### Changed

* Default Mesh vertex, face, edge attributes are no longer copied and stored explicitly per vertex, face, edge, repesctively.
* Updating default attributes now only changes the corresponding default attribute dict.
* Updated `mesh_quads_to_triangles` to copy only customised face attributes onto newly created faces.
* Fixed bug in `compas.geometry.is_point_in_circle`.
* Fixed bug in `compas.geometry.is_polygon_convex`.
* Fixed bug in `compas.geometry.Polygon.is_convex`.
* Renamed `compas.datastructures.Mesh.has_vertex` to `compas.datastructures.Mesh.is_vertex`.
* Renamed `compas.datastructures.Mesh.has_face` to `compas.datastructures.Mesh.is_face`.
* Split `compas.datastructures.Mesh.has_edge` into `compas.datastructures.Mesh.is_edge` and `compas.datastructures.Mesh.is_halfedge`.

### Removed

* Removed `compas.datastructures.mesh.Mesh.get_any_vertex`.
* Removed `compas.datastructures.mesh.Mesh.get_any_face`.
* Removed `compas.datastructures.mesh.Mesh.get_any_edge`.
* Removed `compas.datastructures.mesh.Mesh.get_vertex_attribute`.
* Removed `compas.datastructures.mesh.Mesh.get_vertex_attributes`.
* Removed `compas.datastructures.mesh.Mesh.get_vertices_attribute`.
* Removed `compas.datastructures.mesh.Mesh.get_vertices_attributes`.
* Removed `compas.datastructures.mesh.Mesh.get_edge_attribute`.
* Removed `compas.datastructures.mesh.Mesh.get_edge_attributes`.
* Removed `compas.datastructures.mesh.Mesh.get_edges_attribute`.
* Removed `compas.datastructures.mesh.Mesh.get_edges_attributes`.
* Removed `compas.datastructures.mesh.Mesh.get_face_attribute`.
* Removed `compas.datastructures.mesh.Mesh.get_face_attributes`.
* Removed `compas.datastructures.mesh.Mesh.get_faces_attribute`.
* Removed `compas.datastructures.mesh.Mesh.get_faces_attributes`.
* Removed `compas.datastructures.mesh.Mesh.set_vertex_attribute`.
* Removed `compas.datastructures.mesh.Mesh.set_vertex_attributes`.
* Removed `compas.datastructures.mesh.Mesh.set_vertices_attribute`.
* Removed `compas.datastructures.mesh.Mesh.set_vertices_attributes`.
* Removed `compas.datastructures.mesh.Mesh.set_edge_attribute`.
* Removed `compas.datastructures.mesh.Mesh.set_edge_attributes`.
* Removed `compas.datastructures.mesh.Mesh.set_edges_attribute`.
* Removed `compas.datastructures.mesh.Mesh.set_edges_attributes`.
* Removed `compas.datastructures.mesh.Mesh.set_face_attribute`.
* Removed `compas.datastructures.mesh.Mesh.set_face_attributes`.
* Removed `compas.datastructures.mesh.Mesh.set_faces_attribute`.
* Removed `compas.datastructures.mesh.Mesh.set_faces_attributes`.
* Removed `print` statement from curvature module.

## [0.13.3] 2020-01-10

### Added

* `compas_rhino.artists.ShapeArtist` as base artist for all shape artists.
* Added `layer`, `name`, `color` attributes to `compas_rhino.artists.PrimitiveArtist`.
* Added `layer`, `name` attributes to `compas_rhino.artists.ShapeArtist`.
* Added `layer`, `name` attributes to `compas_rhino.artists.MeshArtist`.
* Added `clear_layer` method to `compas_rhino.artists.PrimitiveArtist`.
* Added `clear_layer` method to `compas_rhino.artists.ShapeArtist`.
* Added `clear_layer` method to `compas_rhino.artists.MeshArtist`.

### Changed

* Renamed `compas.utilities.maps.geometric_key2` to `geometric_key_xy`.
* Fixed bug in mirror functions.
* Fixed mirroring tests.
* Moved `BaseMesh`, `matrices`, `operations` to `compas.datastructures.mesh.core`.
* Added `transform` and `transformed` (and others) to `Mesh`.

### Removed

* `compas_rhino.artists.BoxArtist`
* Removed `layer` attribute from `compas_rhino.artists.Artist`.
* Removed `clear_layer` method from `compas_rhino.artists.Artist`.

## [0.13.2] 2020-01-06

### Added

* File reading functions for ascii files in `compas.files` has moved from the individual reader classes to a new parent class, `BaseReader`.

### Changed

* Rebased `compas_rhino.artists.MeshArtist` on new-style artist `compas_rhino.artists.Artist`.
* Renamed `compas_rhino.artists.MeshArtist.defaults` to `compas_rhino.artists.MeshArtist.settings`.
* Changed usage of (nonexisting) `compas_rhino.get_object` to `compas_rhino.get_objects`.
* Integrated vertex, face, edge mixins into `compas_rhino.artists.MeshArtist`.
* Integrated vertex, edge mixins into `compas_rhino.artists.NetworkArtist`.
* Rebased `compas_rhino.artists.VolMeshArtist` on `compas_rhino.artists.MeshArtist`.

### Removed

## [0.13.0] 2019-12-16

### Added

* Added DOI to bibtex entry.
* Added conversion for old mesh JSON data.

### Changed

* Indirectly changed mesh serialization to JSON (by changing key conversion and moving conversion into JSON methods).
* Moved conversion of int keys of mesh data to strings for json serialization to from/to json.
* Moved from/to methods for mesh into mesh definition.
* Subdivision algorithms use fast mesh copy.

### Removed

* Support for non-integer vertex and face identifiers in mesh.

## [0.12.4] 2019-12-11

### Added

### Changed

### Removed

## [0.12.3] 2019-12-11

### Added

* Added `mesh_subdivide_frames` to `compas.datastructures.subdivision`

### Changed

### Removed

## [0.12.2] 2019-12-11

### Added

* Added `intersection_segment_polyline` to `compas.geometry.intersections`
* Added `intersection_segment_polyline_xy` to `compas.geometry.intersections`
* Added `from_sides_and_radius` to `compas.geometry.Polygon`

### Changed

* Reworked docstrings of methods in `compas.geometry.queries`
* Set default `tol` to `1e-6` in `compas.geometry.queries`

### Removed

## [[0.12.1] 2019-12-10] 2019-12-10

### Added

* Added inherited methods to class docs.
* Added data structure mixins to the docs.
* Added `data` and `from_data` to `compas.geometry.Polyhedron`
* Added explicit support for collections to `compas_blender`

### Changed

* Bottom face of cylinder shape should be flipped.
* Face reading mechanism of OFF reader.
* `compas.geometry.Box` is now centred at origin by default.

### Removed

* Removed `compas.remote` because it does not provide an advatage over `compas.rpc`.

## [[0.11.4] 2019-11-26] 2019-11-26

### Added

* Added `compas_rhino.etoforms.ImageForm`.
* Added `doc8` as dev requirement.

### Changed

* Changed `compas_rhino.install_plugin` to use only the plugin name, w/o the GUID.
* Changed `iterable_like` to prevent exhausting generators passed as targets.

### Removed

* Removed `compas_rhino.ui.Controller`.
* Removed `compas_rhino.ui.Button`.

## [[0.11.2] 2019-11-19] 2019-11-19

### Added

* Added factory methods for `compas_rhino.artists._Artist`

### Changed

* Set `compas_rhino.artists.FrameArtist` layer clear to false by default.
* Wrapped internals of RPC dispatch method in try-except to catch any import problems and report back on the client side.
* Stopping of HTTP server (`compas.remote`) is now handled properly through separate thread.
* Fixed mutable init parameters of `RobotModel`
* Fixed bug in `mesh_quads_to_triangles` that caused face data to be deleted even when not necessary.
* Switched to `compas.geometry.KDTree` as fallback for `scipy.spatial.cKDTree` instead of Rhino `RTree` because it currently fails.

### Removed

## [0.11.0] 2019-11-09

### Added

* Added `iterable_like` to `compas.utilities.itertools_`
* Added `compas.geometry.icp_numpy` for pointcloud alignment using ICP.
* Added RPC command-line utility: `$ compas_rpc {start|stop} [--port PORT]`
* Added `__version__` to `compas_plotters`.
* Added `compas_plotters` to `.bumpversion.cfg`.
* Added `Colormap` to `compas.utilities`.
* Added `is_line_line_colinear()` to `compas.geometry`
* Added link to Github wiki for devguide.
* Added pointcloud alignment example to docs.
* Show git hash on `compas.__version__` if installed from git.
* Added `autopep8` to dev requirements.
* Added methods `add_joint` and `add_link` to `RobotModel`
* Added support for geometric primitives to JSON data encoder and decoder.
* Added support for `data` to all geometric primitives.

### Changed

* Docs are only deployed to github pages for tagged commits.
* Fixing printing issue with `compas.geometry.Quarternion` in ironPython.
* Fixed a missing import in `compas.geometry.Polygon`.
* Removed unused imports in `compas.geometry.Polyline`.
* Adjusted `compas.geometry.Quarternion.conjugate()` to in-place change, added `compas.geometry.Quarternion.conjugated()` instead which returns a new quarternion object.
* Fixed `rotation` property of `Transformation`.
* Simplified plugin installation (use plugin name only, without GUID).
* Bind RPC server to `0.0.0.0` instead of `localhost`.
* Fixed different argument naming between Rhino5 and Rhino6 of `rs.LayerVisible()` in `compas_rhino.utilities.objects`.

### Removed

## [0.10.0] 2019-10-28

### Added

* Added method for computing the determinant of the matrix of a transformation `compas.geometry.Transformation.determinant`.
* Added method for transposing (the matrix of) a transformation in-place `compas.geometry.Transformation.transpose`.
* Added method creating a transposed copy of a transformation `compas.geometry.Transformation.transposed`.
* Added method for invertig (the matrix of) a transformation in-place `compas.geometry.Transformation.invert`.
* Added `compas.geometry.Transformation.inverted` as an alias for `compas.geometry.Transformation.inverse`.
* Added method creating a copy of a transformation instance with a given transformation concatenated `compas.geometry.Transformation.concatenated`.
* Added method `to_vertices_and_faces` to all the classes inheriting from `compas.geometry.Shape` to create a `Mesh` representation of them.

### Changed

* Changed `compas.geometry.Transformation.inverse` to return an inverted copy of the transformation.
* Changed `compas.geometry.Transformation.decompose` to `compas.geometry.Transformation.decomposed`.
* Changed `compas.geometry.Transformation.concatenate` to add another transformation to the transformation instance.

### Removed

## [0.9.1] 2019-10-28

### Added

* Added `compas.geometry.Point.transform_collection` and `compas.geometry.Point.transformed_collection`.
* Added `compas.geometry.Vector.transform_collection` and `compas.geometry.Vector.transformed_collection`.
* Added `compas.geometry.Line.transform_collection` and `compas.geometry.Line.transformed_collection`.
* Added support for new Python plugin location for Rhino 6.0 on Mac.
* Added `compas.geometry.bestfit_frame_numpy`

### Changed

* Fixed transformation of start and end point of `compas.geometry.Line` to update the point objects in place.
* Fixed return value of `compas.numerical.pca_numpy` to return mean not as nested list.

### Removed

## [0.9.0] 2019-10-21

### Added

* Added `matrix_change_basis`, `Transformation.change_basis`
* Added `matrix_from_frame_to_frame`
* Added non-numpy versions of `global_coords`, `local_coords`
* Added static method `Frame.local_to_local_coords`
* Added `__getitem__`, `__setitem__` and `__eq__` to `Quaternion`
* Added `Vector.scaled` and `Vector.unitized`
* Added `transform_frames` and respective helper functions `dehomogenize_and_unflatten_frames`, `homogenize_and_flatten_frames`
* Added `transform_frames_numpy` and respective helper functions `dehomogenize_and_unflatten_frames_numpy`, `homogenize_and_flatten_frames_numpy`

### Changed

* Renamed `global_coords_numpy` and `local_coords_numpy` to `local_to_world_coords_numpy` and `world_to_local_coords_numpy`.
* Changed parameters `origin` `uvw` of `local_to_world_coords_numpy` and `world_to_local_coords_numpy` to `frame`.
* Fixed some returns of `Frame` and `Rotation` to use `Vector` or `Quaternion`
* Renamed methods `Frame.represent_point/vector/frame_in_global_coordinates` and `Frame.represent_point/vector/frame_in_local_coordinates` to `Frame.to_local_coords` and `Frame.to_world_coords`.

### Removed

## [0.8.1] 2019-10-01

### Added

### Changed

* Fixed unguarded import of `numpy` based transformations in mesh package.

### Removed

## [0.8.0] 2019-10-01

### Added

* Added test section for `compas.geometry.transformations`
* Added `tol` parameter to `queries.is_colinear`
* Added compas rhino installer for Rhino Mac 6.0 `compas_rhino.__init__`.
* Added oriented bounding box for meshes `compas.datastructures.mesh_oriented_bounding_box_numpy`.
* Added full testing functions for `compas.datastructures.mesh`
* Added `draw_mesh` to `compas_ghpython.artists.MeshArtist`

### Changed

* Generate sphinx documentation from markdown files in repo root for top level sections.
* Merged `compas.geometry.xforms` into `compas.geometry.transformations`
* Fixed `AttributeError: 'Mesh' object has no attribute 'neighbors'`
* Fixed Key error with `Mesh.boundary()`
* Extended `offset_polygon` and `offset_polyline` to handle colinear segments
* Fixed unsorted mesh vertex coordinates `xyz` in `compas_viewers.viewer.MeshView`
* Changed stderr parameter from STDOUT to PIPE in `compas.rpc.Proxy` for Rhino Mac 6.0.
* Fixed import of `delaunay_from_points` in `Mesh.from_points`.
* More control over drawing of text labels in Rhino.
* Extension of `face_vertex_descendant` and `face_vertex_ancestor` in `Mesh`.
* Changed the name and meaning of the parameter `oriented` in the function `Mesh.edges_on_boundary`.
* Add `axis` and `origin` defaults to `compas.robots.Joint`
* Unified vertices and face import order for .obj files with python2 and 3
* Changed python interpreter selection (e.g. RPC calls) to fallback to `python` if `pythonw` is not present on the system
* Fixed `compas_ghpython.artists.MeshArtist` to support ngons.
* Deprecate the method `draw` of `compas_ghpython.artists.MeshArtist` in favor of `draw_mesh`.
* Fix icosahedron generation
* Examples in docs/rhino updated to work with current codebase
* Callbacks tutorial updated to work with current codebase
* Base geometric primitives on `compas.geometry.Primitive` and `compas.geometry.Shape`
* Separated `numpy` based tranformations into separate module.

### Removed

* Removed `compas_viewers` to separate repo.
* Removed `compas_hpc` to separate repo.

## [0.7.2] 2019-08-09

### Added

* Added `compas_rhino.geometry.RhinoGeometry` to the docs.
* Added `compas.remote.services`.
* Added `compas.remote.services.network.py` service for handling requests for a browser-based network viewer.
* Possibility to call forward_kinematics on `compas.robots.RobotModel`
* Added `compas.set_precision` function for the setting the global precision used by COMPAS as a floating point number.

### Changed

* Fix mesh genus in `compas.datastructures`.
* Fixed missing import in `compas_rhino.geometry`.
* Removed circular imports from `compas_rhino.geometry`.
* Fix duplicate hfkeys in `compas.datastructures.volmesh.halffaces_on_boundary`.
* Moved `compas.remote.service.py` to `compas.remote.services.default.py`.
* Removed processing of face keys from data getter and setter in `compas.datastructures.Network`.
* Using `SimpleHTTPRequestHandler` instead of `BaseHTTPRequestHandler` to provide basic support for serving files via `GET`.
* Mesh mapping on surface without creating new mesh to keep attributes in `compas_rhino.geometry.surface.py`.
* Moving functionality from `compas_fab.artists.BaseRobotArtist` to `compas.robots.RobotModel`
* Fix exception of null-area polygon of centroid polygon in `compas.geometry.average.py`.
* Fix loss of precision during mesh welding in `compas.datastructures.mesh_weld`.

### Removed

## [0.7.1] 2019-06-29

### Added

### Changed

* Include `compas_plotters` and `compas_viewers` in the build instructions.
* Moved import of `subprocess` to Windows-specific situations.
* Fixed document functions failing when document name is `None`.
* Downgraded `numpy` requirements.
* Loosened `scipy` requirements.
* Default Python to `pythonw`.

### Removed

## [0.7.0] 2019-06-27

### Added

* Added filter shorthand for selecting OBJ, JSON files in Rhino.
* Added `compas_plotters`
* Added `compas_viewers`
* Added `compas_rhino.draw_circles` and the equivalent Artist method
* Add class functions to `compas.datastructures.VolMesh`.
* Added `face_neighborhood` class function to `compas.datastructures.Mesh`.
* Added `get_face_attributes_all` to `compas.datastructures._mixins.attributes`.
* Added `get_faces_attributes_all` to `compas.datastructures._mixins.attributes`.
* Added `compas.remote` package for making HTTP based Remote Procedure Calls.

### Changed

* Restructure halffaces as lists in `compas.datastructures.VolMesh`.
* Correctly handle `python-net` module presence during IronPython imports.
* Switched to `compas.IPY` check instead of `try-except` for preventing non IronPython friendly imports.
* Changed installation of compas packages to Rhino to support non-admin user accounts on Windows.
* Copy facedata in `mesh_quads_to_triangles`
* Added non-imported service for `compas.remote` for starting the subprocess that runs the server.

### Removed

* Removed `compas.plotters`
* Removed `compas.viewers`

## [0.6.2] 2019-04-30

### Added

### Changed

* Based mesh drawing for Rhino on RhinoCommon rather than Rhinoscriptsyntax.
* Fixed mesh drawing for Rhino 6

### Removed

## [0.6.1] 2019-04-29

### Added

### Changed

* Fixed bug in RPC. The services cannot have a `pass` statement as class body.

### Removed

## [0.6.0] 2019-04-29

### Added

* Added `center` property getter to `compas.geometry.Cirle` primitive
* Add `astar_shortest_path` to `compas.topology.traversal`.

### Changed

* Updated configuration instructions for Blender.
* Changed naming convention for drawing functions from `xdraw_` to `draw_`.
* Changed mesh drawing in Rhino to use separate mesh vertices per face. This makes the mesh look more "as expected" in *Shaded* view.

### Removed

* Removed support for Python 3.5.x by setting the minimum requirements for Numpy and Scipy to `1.16` and `1.2`, respectively.

## [0.5.2] 2019-04-12

### Added

* Added `draw_polylines` to `compas_rhino.artists.Artist`.
* Added `color` argument to `compas_rhino.artists.MeshArtist.draw_mesh`.
* Added named colors to `compas.utilities.colors.py`.

### Changed

* Fix `mesh_uv_to_xyz` in `RhinoSurface`.
* Fix 'mesh_weld' and 'meshes_join_and_weld' against consecutive duplicates in face vertices.
* Fix setting of environment variables in `System.Diagnostics.Process`-based subprocess for `XFunc` and `RPC`.
* Fix `XFunc` on RhinoMac.
* Fix `trimesh_subdivide_loop` from `compas.datastructures`.
* Changed Numpy and Scipy version requirements to allow for Python 3.5.x.

### Removed

* Removed `mixing.py` from `compas.utilities`.
* Removed `singleton.py` from `compas.utilities`.
* Removed `xscript.py` from `compas.utilities`.
* Removed `sorting.py` from `compas.utilities`.
* Removed `names.py` from `compas.utilities`.
* Removed `xfunc.py` from `compas_rhino.utilities`, use `compas.utilities.XFunc` instead.

## [0.5.1] 2019-03-25

### Added

### Changed

* Fix `XFunc` and `RPC` environment activation.
* Fix exception on Rhino Mac.
* Fix missing import on `compas_rhino.geometry`.
* Fix `compas.geometry.offset_polygon`.
* Fix installation for Rhino, related to implicit import of `matplotlib`.

### Removed

## [0.5.0] 2019-03-15

### Added

* Add `Circle` and `Sphere` primitives to `compas.geometry`.
* Add functions to `Plane` and `Box` primitives.
* Add functions to `compas_rhino` curve: `length` and `is_closed`.
* Add functions to `compas_rhino` surface: `kinks`, `closest_point`, `closest_point_on_boundaries`, and functions for mapping/remapping between XYZ and UV(0) spaces based on surface's parametrization (`point_xyz_to_uv`, `point_uv_to_xyz`, `line_uv_to_xyz`, `polyline_uv_to_xyz`, `mesh_uv_to_xyz`)
* Add `is_scalable` to `compas.robots.Joint`.

### Changed

* Fix exception in `Plane.transform`.
* Fix installer to remove old symlinks.
* Fix RPC proxy server.

## [0.4.22] 2019-03-05

### Added

* Add pretty print option to JSON formatter.
* Add remeshing based on `triangle`.
* Add compatibility with ETO forms to `compas_rhino` edge modifiers.

## [0.4.21] 2019-03-04

### Changed

* Fix import in `compas_rhino` vertex modifiers.

## [0.4.20] 2019-03-04

### Removed

* Remove `download_image_from_remote` utility function.

## [0.4.12] 2019-03-04

### Changed

* Small fixes on Rhino forms support.

## [0.4.11] 2019-03-03

### Added

* New function to join network edges into polylines: `network_polylines`.
* New mesh functions: `mesh_offset`, `mesh_thicken`, `mesh_weld` and `meshes_join_and_weld`.
* New mesh functions: `face_skewness`, `face_aspect_ratio`, `face_curvature` and `vertex_curvature`.
* New functions to get disconnected elements of  `Mesh`: `mesh_disconnected_vertices`, `mesh_disconnected_faces`, `mesh_explode`.
* New functions to get disconnected elements of  `Network`: `network_disconnected_vertices`, `network_disconnected_edges`, `network_explode`.
* Add statistics utility functions: `average`, `variance`, `standard_deviation`.
* Add `binomial_coefficient` function.
* Add option to create `Network` and `Mesh` from dictionaries of vertices and faces.
* Add `face_adjacency_vertices` to `Mesh`
* Add optional prefix to the rhino name attribute processor
* Add `mesh_move_vertices` to `compas_rhino`.
* Add support for relative mesh references in URDF.

### Changed

* Fix mesh centroid and mesh normal calculation.
* Refactor of drawing functions in `compas_blender`.
* Fix material creation in `compas_blender`.
* New default for subdivision: `catmullclark`.

## [0.4.9] 2019-02-10

### Added

* New class methods for `Polyhedron`: `from_platonicsolid` and `from_vertices_and_faces`.
* Constrained and conforming Delaunay triangulations based on Triangle.
* Predicate-based filtering of vertices and edges.
* `mesh.geometry`for geometry-specific functions.
* `trimesh_face_circle` in `mesh.geometry`.

### Changed

* Fix exception in `angle_vectors_signed` if vectors aligned
* Fix exception in `Polyline.point`
* Update Rhino installation merging Win32 and Mac implementations and defaulting the bootstrapper to the active python even if no CONDA environment is active during install.

### Removed

* Bound mesh operations.

## [0.4.8] 2019-01-28

### Added

* Curve tangent at parameter.
* Box shape.
* Numpy-based mesh transformations.
* Option to share axes among plotters.<|MERGE_RESOLUTION|>--- conflicted
+++ resolved
@@ -6,12 +6,11 @@
 and this project adheres to [Semantic Versioning](https://semver.org/spec/v2.0.0.html).
 
 ## Unreleased
-<<<<<<< HEAD
+
+### Added
+
 * Added `Plane.offset`
 * Added `is_mesh_closed` property to `compas.datastructures.mesh_slice_plane`
-=======
-
-### Added
 
 ### Changed
 
@@ -20,7 +19,6 @@
 
 ## [1.9.0] 2021-10-21
 
->>>>>>> 9e77bc30
 ### Added
 
 * Added `draw_vertexlabels`, `draw_edgelabels`, `draw_facelabels`, `draw_vertexnormals`, and `draw_facenormals` to `compas_blender.artists.MeshArtist`.
