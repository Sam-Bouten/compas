# Changelog

All notable changes to this project will be documented in this file.

The format is based on [Keep a Changelog](https://keepachangelog.com/en/1.0.0/),
and this project adheres to [Semantic Versioning](https://semver.org/spec/v2.0.0.html).


## Unreleased

### Added

<<<<<<< HEAD
* Added pluggable function `trimesh_gaussian_curvature` in `compas_rhino`
* Added pluggable function `trimesh_mean_curvature` in `compas_rhino`
* Added pluggable function `trimesh_principal_curvature` in `compas_rhino`

### Changed

### Removed


## Unreleased

### Added

=======
>>>>>>> 6e54fe2c
* Added `copy` and `deepcopy` functionality to `compas.robots.Configuration`.

### Changed

* Allow str or int as joint type in `compas.robots.Joint` constructor.

### Removed


## [1.6.3] 2021-05-26

### Added

* Added `compas.topology.astar_lightest_path`.
* Added jsonschema definitions for primitives and transformations.
* Added schema implementation to primitives and transformations.
* Added jsonschema implementation to primitives and transformations.
* Added `compas.data.is_int3`, `compas.data.is_float3`, `compas_data.is_float4x4`.

### Changed

* Extended `compas.topology.astar_shortest_path` to work on `compas.datastructures.Mesh` and `compas.datastructures.Network`.
* Fixed `compas.data.Data.to_jsonstring`.
* Changed `compas.data.Data.data.setter` to raise `NotImplementedError`.
* Changed annotations of `compas_blender.artists.BaseArtist`.
* Fixed `__repr__` for primitives, shapes, transformations.

### Removed

* Removed duplicate cases from `compas.data.DataEncoder`.

## [1.6.2] 2021-05-12

### Added

### Changed

### Removed


## [1.6.1] 2021-05-12

### Added

### Changed

### Removed


## [1.6.0] 2021-05-12

### Added

* Added infrastructure for building Grasshopper components for compas packages.
* Added first Grasshopper component: COMPAS Info.
* Added Grasshopper components for JSON serialization.
* Added `compas_rhino.utilities.set_object_attributes`.
* Added `from_jsonstring` and `to_jsonstring`.

### Changed

* Moved json dump and load to data package.
* Changed parameters and return value of `compas_rhino.utilities.get_object_attributes`.
* Removed `doctest` execution code from src.
* Removed `if __name__ == '__main__'` section from src.
* Optimized the conversion of Rhino Meshes to COMPAS meshes.
* Fix issue with GH User symlink created as directory symlink on some cases.

### Removed


## [1.5.0] 2021-04-20

### Added

* Added support for file-like objects, path strings and URLs to most of the methods previously accepting only file paths, eg. `compas.datastructures.Datastructure`, `compas.json_dump`, `compas.json_load`, etc.
* Added `pretty` parameter to `compas.json_dump` and `compas.json_dumps`.
* Added `compas.data.Data` as base object for all data objects (geometry, data structures, ...).

### Changed

* Moved `compas.utilities.DataEncoder` to `compas.data`.
* Moved `compas.utilities.DataDecoder` to `compas.data`.
* Changed base object of `compas.datastructures.Datastructure` to `compas.data.Data`.
* Changed base object of `compas.geometry.Primitive` to `compas.data.Data`.
* Renamed `Base` to `Data` for all data based classes.
* Fixed calculation of triangle normals.
* Fixed calculation of triangle areas.

### Removed


## [1.4.0] 2021-04-09

### Added

* Added Python 3.9 support.
* Added crease handling to catmull-clark subdivision scheme.
* Added `compas_ghpython.get_grasshopper_userobjects_path` to retrieve User Objects target folder.
* Added direction option for mesh thickening.
* Added check for closed meshes.
* Added 'loop' and 'frames' to schemes of `compas.datastructures.mesh.subdivision.mesh_subdivide`.

### Changed

* Fixed box scaling.
* Fixed a bug in `Polyline.divide_polyline_by_length` related to a floating point rounding error.
* Fixed bug in `RobotModel.zero_configuration`.
* Fixed bug in `compas.geometry.normals`.
* Fixed bug in `compas.datastructures.mesh.subdivision.mesh_subdivide_frames`.

### Removed


## [1.3.0] 2021-03-26

### Added

* Added a `invert` and `inverted` method `compas.geometry.Vector`.
* Added unetary `__neg__` operator for `compas.geometry.Vector`.
* Added `compas.robots.Configuration`, moved from `compas_fab`.

### Changed

* Fixed rhino packages installation to remove duplicates

### Removed


## [1.2.1] 2021-03-19

### Added

### Changed

### Removed

* Fixed API removals from 1.0.0 -> 1.2.0


## [1.2.0] 2021-03-18

### Added

* Added `divide_polyline`, `divide_polyline_by_length`, `Polyline.split_at_corners` and `Polyline.tangent_at_point_on_polyline`.
* Added the magic method `__str__` to `compas.geoemetry.Transformation`.
* Added `redraw` flag to the `compas_rhino` methods `delete_object`, `delete_objects` and `purge_objects`.
* Added the `__eq__` method for `compas.geometry.Circle` and `compas.geometry.Line`.
* Added support for Pylance through static API definitions.
* Added `halfedge_strip` method to `compas.datastructures.HalfEdge`.

### Changed

* Fixed bug where mimic joints were considered configurable.
* Fixed bug where `!=` gave incorrect results in Rhino for some compas objects.
* Fixed bug where `compas_rhino.BaseArtist.redraw` did not trigger a redraw.
* Fixed minor bugs in `compas.geometry.Polyline` and `compas.geometry.Polygon`.
* Fixed very minor bugs in `compas.geometry.Frame` and `compas.geometry.Quaternion`.
* Fixed bug in `compas_rhino.objects.MeshObject.modify`.
* Fixed bug in `compas_rhino.objects.MeshObject.modify_vertices`.
* Fixed bug in `compas_rhino.objects.MeshObject.modify_edges`.
* Fixed bug in `compas_rhino.objects.MeshObject.modify_faces`.
* Fixed bug in `compas_rhino.objects.VolMeshObject.modify`.
* Fixed bug in `compas_rhino.objects.VolMeshObject.modify_vertices`.
* Fixed bug in `compas_rhino.objects.VolMeshObject.modify_edges`.
* Fixed bug in `compas_rhino.objects.VolMeshObject.modify_faces`.
* Fixed bug in `compas_rhino.objects.NetworkObject.modify`.
* Fixed bug in `compas_rhino.objects.NetworkObject.modify_vertices`.
* Fixed bug in `compas_rhino.objects.NetworkObject.modify_edges`.
* Changed `compas_rhino.objects.inspect` to `compas_rhino.objects.inspectors`.
* Changed `compas_rhino.objects.select` to `compas_rhino.objects._select`.
* Changed `compas_rhino.objects.modify` to `compas_rhino.objects._modify`.

### Removed


## [1.1.0] 2021-02-12

### Added

* Added `RobotModel.remove_link`, `RobotModel.remove_joint`, `RobotModel.to_urdf_string`, and `RobotModel.ensure_geometry`.
* Added Blender Python-example to the documentation section: Tutorials -> Robots
* Added `compas_blender.unload_modules`.
* Added `after_rhino_install` and `after_rhino_uninstall` pluggable interfaces to extend the install/uninstall with arbitrary steps.

### Changed

* Fixed bug in parameter list of function `mesh_bounding_box` bound as method `Mesh.bounding_box`.
* Fixed bug in `RobotModel/RobotModelArtist.update` which raised an error when the geometry had not been loaded.
* Changed exception type when subdivide scheme argument is incorrect on `mesh_subdivide`.
* The `compas_rhino.artist.RobotModelArtist` functions `draw_visual` and `draw_collision` now return list of newly created Rhino object guids.
* Added ability of `RobotModel.add_link` to accept primitives in addition to meshes.
* Fixed bug regarding the computation of `Joint.current_origin`.
* Fixed bug regarding a repeated call to `RobotModel.add_joint`.
* Fixed bug in `compas_blender.RobotModelArtist.update`.
* Fixed bug in `compas.datastructures.mesh_slice_plane`.
* Fixed bug where initialising a `compas_blender.artists.Robotmodelartist` would create a new collection for each mesh and then also not put the mesh iton the created collection. 
* Changed the initialisation of `compas_blender.artists.Robotmodelartist` to include a `collection`-parameter instead of a `layer`-parameter to be more consistent with Blender's nomenclature. 
* Used a utility function from `compas_blender.utilities` to create the collection if none exists instead of using a new call to a bpy-method. 

### Removed


## [1.0.0] 2021-01-18

### Added

* Added `compas.datastructures.mesh.trimesh_samplepoints_numpy`.

### Changed

* Fix Rhino7 Mac installation path
* Separate `compas.robots.Joint.origin` into the static parent-relative `origin` and the dynamic world-relative `current_origin`.
* Separate `compas.robots.Joint.axis` into the static parent-relative `axis` and the dynamic world-relative `current_axis`.
* Fixed support to convert back and forth between `compas.datastructures.Graph` and NetworkX `DiGraph`.

### Removed


## [0.19.3] 2020-12-17

### Added

### Changed
* Fix bug in `compas.datastructures.Network.neighborhood`.

### Removed


## [0.19.2] 2020-12-17

### Added

### Changed

* Changed `compas._os.prepare_environment` to prepend environment paths (fixes problem with RPC on windows).

### Removed


## [0.19.1] 2020-12-10

### Added

### Changed

* Fix bug in `compas.datastructures.AttributesView`.

### Removed


## [0.19.0] 2020-12-09

### Added

* Added `is_osx`.

### Changed

* Fix default namespace handling in URDF documents.
* Allow custom/unknown attributes in URDF `Dynamics` element.
* Moved os functions from `compas` to `compas._os`.
* Fixed bug in `is_linux`.
* Changed `is_windows` to work for CPython and IronPython.
* Changed `compas._os` functions to use `is_windows`, `is_mono`, `is_osx`.
* Changed IronPython checks to `compas.IPY` instead of `compas.is_ironpython`.
* Fixed data serialization in `compas.datastructures.HalfFace`.

### Removed

* Removed all implementations of `draw_collection`.


## [0.18.1] 2020-12-01

### Added

* Added URDF and XML writers.
* Added `compas.robots.RobotModel.to_urdf_file`.
* Added `compas.files.URDF.from_robot`.

### Changed

* Changed implementation of `Mesh.vertices_on_boundaries` to account for special cases.
* Changed `Mesh.edges_on_boundaries` corresponding to `Mesh.vertices_on_boundaries`.
* Changed `Mesh.faces_on_boundaries` corresponding to `Mesh.vertices_on_boundaries`.
* Changed `Mesh.vertices_on_boundary` to return vertices of longest boundary.
* Changed `Mesh.edges_on_boundary` to return edges of longest boundary.
* Changed `Mesh.faces_on_boundary` to return faces of longest boundary.
* Fixed default value for `compas.robots.Axis`.
* Changed surface to mesh conversion to include cleanup and filter functions, and use the outer loop of all brep faces.

### Removed


## [0.18.0] 2020-11-24

### Added

* Added `remap_values` to `compas_utilities`.
* Added `compas.datastructures.mesh_slice_plane`.
* Added `compas.json_dump`, `compas.json_dumps`, `compas.json_load`, `compas.json_loads`.

### Changed

* Fixed bug in `compas.datastructures.Network.delete_node`.
* Fixed bug in `compas.datastructures.Network.delete_edge`.
* Fixed bug in select functions for individual objects in `compas_rhino.utilities`.
* Fixed bug in `compas.datastructures.mesh_merge_faces`.
* changed base of `compas.geometry.Transformation` to `compas.base.Base`.

### Removed

* Removed `compas.datastructures.mesh_cut_by_plane`.

## [0.17.3] 2020-11-20

### Added

### Changed

* Fixed bug in `compas.geometry.is_coplanar`.
* Fixed bug in `compas.datastructures.mesh_merg_faces`.
* Fixed bug in `compas.robots.RobotModel.add_link`.
* Fixed bug in `compas.datastructures.Volmesh.cell_to_mesh`.

### Removed


## [0.17.2] 2020-11-04

### Added

### Changed

* Fixed bug in `__getstate__`, `__setstate__` of `compas.base.Base`.
* Fixed bug in `compas_rhino.artists.MeshArtist` and `compas_rhino.artists.NetworkArtist`.
* Changed length and force constraints of DR to optional parameters.
* Removed `ABCMeta` from the list of base classes of several objects in compas.

### Removed


## [0.17.1] 2020-10-28

### Added

* Added `compas_rhino.artists.BoxArtist.draw_collection`.
* Added option to show/hide vertices, edges, and faces in `compas_rhino.artists.CapsuleArtist.draw`.
* Added option to show/hide vertices, edges, and faces in `compas_rhino.artists.ConeArtist.draw`.
* Added option to show/hide vertices, edges, and faces in `compas_rhino.artists.CylinderArtist.draw`.
* Added option to show/hide vertices, edges, and faces in `compas_rhino.artists.PolyhedronArtist.draw`.
* Added option to show/hide vertices, edges, and faces in `compas_rhino.artists.SphereArtist.draw`.
* Added option to show/hide vertices, edges, and faces in `compas_rhino.artists.TorusArtist.draw`.
* Added option to show/hide vertices, edges, and faces in `compas_rhino.artists.PolygonArtist.draw`.
* Added option to show/hide vertices, edges, and faces in `compas_rhino.artists.PolylineArtist.draw`.
* Added option to show/hide vertices, edges, and faces in `compas_rhino.artists.VectorArtist.draw`.

### Changed

* Changed implementation of `compas_rhino.artists.BoxArtist.draw`.
* Fixed bug in `compas.geometry.Capsule`.
* Fixed bug in `compas.geometry.Cone`.
* Changed `compas_rhino.draw_mesh` to support Ngons if available.
* Fixed bug in polyhedron data.

### Removed

* Removed `compas_rhino.artists.PointArtist.draw_collection`.
* Removed `compas_rhino.artists.CircleArtist.draw_collection`.
* Removed `compas_rhino.artists.LineArtist.draw_collection`.

## [0.16.9] 2020-10-21

### Added

* Added binary STL writer.
* Added constructor `from_euler_angles` to `compas.geometry.Transformation`.
* Added method for adding objects from a list to `compas_plotters.GeometryPlotter`.
* Added `compas_rhino.artists.BoxArtist`.
* Added `compas_rhino.artists.CapsuleArtist`.
* Added `compas.geometry.Polyhedron.from_halfspaces` and `compas.geometry.Polyhedron.from_planes`.
* Added `compas.geometry.is_point_behind_plane` and `compas.geometry.is_point_in_polyhedron`.
* Added `centroid` and `bounding_box` properties to `compas.geometry.Pointcloud`.
* Added `edges` property to `compas.geometry.Box`.
* Added `edges` property to `compas.geometry.Polyhedron`.
* Added `compas.datastructures.network_smooth_centroid`.

### Changed

* Fixed bug in handling of keys in edge attribute functions of `compas.datastructures.Halfedge`.
* Fixed bug in `compas.geometry.Polygon.lines`.
* Fixed bug in `compas.geometry.Polyline.lines`.
* Changed `compas.geometry.Shape.to_vertices_and_faces` to `abstractmethod`.
* Fixed bug in magic methods of `compas.geometry.Box`.
* Fixed bug in `compas.geometry.Box.contains`.
* Fixed bug in `delete_vertex` and `delete_face` in `compas.datastructures.Halfedge`.
* Fixed bug in `delete_node` of `compas.datastructures.Graph`.
* Fixed bug in `summary` method of `compas.datastructures.Graph` and `compas.datastructures.Halfedge`.

### Removed


## [0.16.8] 2020-10-14

### Added

* Added `RobotModelArtist` to `compas_rhino`, `compas_ghpython` and `compas_blender`.
* Added `ToolModel`.
* Added `compas.geometry.Pointcloud`.
* Added `compas.utilities.grouper`.
* Added `PolygonArtist`, `PolylineArtist` to `GeometryPlotter`.

### Changed

* `Mesh` takes name of `Shape` in `Mesh.from_shape`.
* Fixed `zoom_extents` of `GeometryPlotter`.

### Removed

* Removed `SegmentArtist` from `compas_plotters`.

## [0.16.7] 2020-10-06

### Added

* Added functionality to the RPC service to automatically reload modules if a change is detected.

### Changed

### Removed


## [0.16.6] 2020-09-30

### Added

* Added `compas_plotters.geometryplotter.GeometryPlotter` for COMPAS geometry objects.

### Changed

* Changed `compas.base.Base.dtype` to property.
* Changed JSON schema to draft 7.
* Changed version processing to `distutils.version.LooseVersion`.

### Removed


## [0.16.5] 2020-09-26

### Added

* Added tests for halfedge data schemas.

### Changed

* Fixed RGB color processing in `compas.utilities.color_to_colordict`.
* Fixed Blender object and dat amanagement to avoid `malloc` problems.
* Updated Blender data structure artists.
* Changed Blender unused data clearing to also clear collections.
* Fixed JSON data validation of base COMPAS object.

### Removed


## [0.16.4] 2020-09-24

### Added

### Changed

* Fixed bug in `compas.geometry.Box.vertices`.

### Removed


## [0.16.3] 2020-09-23

### Added

* Added abstract `DATASCHEMA` to `compas.base.Base`.
* Added abstract `JSONSCHEMA` to `compas.base.Base`.
* Added `validate_data` to `compas.base.Base`.
* Added `validate_json` to `compas.base.Base`.
* Added implementation of `DATASCHEMA` to `compas.datastructures.Halfedge`.
* Added implementation of `JSONSCHEMA` to `compas.datastructures.Halfedge`.
* Added `NodeAttributeView`.
* Added implementation of `DATASCHEMA` to `compas.datastructures.Graph`.
* Added implementation of `JSONSCHEMA` to `compas.datastructures.Graph`.
* Added `compas.rpc.Proxy.restart_server`.
* Added `compas_rhino.objects.NetworkObject`.
* Added constructors `from_matrix` and `from_rotation` to `compas.geometry.Quaternion`.
* Added `draw_collection` methods to Grasshopper artists.

### Changed

* Updated naming conventions in `compas.datastructures.HalfFace` and `compas.datastructures.VolMesh`
* Moved `compas.datastructures.Datastructure` to `compas.datastructures.datastructure`.
* Changed base class of `compas.datastructures.Datastructure` to `compas.base.Base`.
* Changed `from_json` to `to_json` of meshes to use encoders and decoders.
* Moved `MutableMapping` to `compas.datastructures._mutablemapping`.
* Moved attribute views to `compas.datastructure.attributes`.

### Removed

* Removed `from_json`, `to_json`, `to_data`, `copy`, `transformed` from primitives, defaulting to the base implementation in `compas.geometry.Primitive`.
* Removed `from_json`, `to_json`, `to_data`, `copy`, `__str__`, from datastructures, defaulting to the base implementation in `compas.datastructure.Datastructure`.

## [0.16.2] 2020-08-06

### Added

* Added plugin system based on decorators: `compas.plugins.pluggable` & `compas.plugins.plugin`.
* Added `compas_rhino` implementation of the boolean operation pluggable interfaces (union/difference/intersection).
* Added `compas.datastructures.Mesh.transform_numpy`.
* Added `PluginNotInstalledError`.
* Added `compas.geometry.booleans`.
* Added tolerance parameter to angle functions.
* Added support for Rhino 7 in install/uninstall routines.
* Added install/uninstall for Rhino plugins (with support for Rhino 7).
* Added base class for all COMPAS objects `compas.base.Base`.
* Added base class for all Rhino objects representing COMPAS objects `compas_rhino.objects.Object`.
* Added mesh object representing COMPAS meshes in Rhino `compas_rhino.objects.MeshObject`.
* Added the methods `to_data` and `from_data` to `compas.robots.RobotModel`.

### Changed

* Restructure and reorganize volmesh datastructure
* Fixed scaling bug in `compas.geometry.Sphere`
* Fixed bug in `compas.datastructures.Mesh.add_vertex`.
* Fixed performance issue affecting IronPython when iterating over vertices and their attributes.
* Changed return value of drawing functions of `compas_rhino.artists.MeshArtist` to list of GUID.
* Changed return value of drawing functions of `compas_rhino.artists.NetworkArtist` to list of GUID.
* Moved "inspectors" to `compas_rhino.objects`.
* Moved "modifiers" to `compas_rhino.objects`.
* Connection attempts can now be set for `compas.Proxy.start_server` using the
  attribute `Proxy.max_conn_attempts`.
* `Scale.from_factors` can now be created from anchor frame.
* Changed vertex reading of PLY files to include all property information.

### Removed

* Removed CGAL based boolean implementations.
* Removed artist mixins from `compas_rhino`.
* Removed `clear_` functions from `compas_rhino.artists.MeshArtist`.
* Removed `clear_` functions from `compas_rhino.artists.NetworkArtist`.
* Removed `to_data`, `from_data` from `compas_rhino.artists`.
* Removed `compas_rhino.artists.BoxArtist` stub.
* Removed references to "edge" dict from `compas.datastructures.VolMesh`.

## [0.16.1] 2020-06-08

### Added

### Changed

* Fixed scaling bug in `compas.geometry.Sphere`

### Removed

## [0.16.0] 2020-06-05

### Added

* Added `compas_rhino.geometry.RhinoVector`.
* Added basic mesh cutting (`compas.datastructures.Mesh.cut()`).
* Added `compas.datastructures.Mesh.join(other)`.
* Added `compas.geometry.argmin` and `compas.geometry.argmax`.
* Added STL witer.
* Added `compas.datastructures.Mesh.to_stl`.
* Added `unweld` option to obj writing.

### Changed

* Fixed bug in `FaceAttributeView.__get_item__`: access to default was tried before attrs.
* Fixed bug in `EdgeAttributeView.__get_item__`: access to default was tried before attrs.
* Changed `VertexAttributeView.__get_item__` to follow access logic of `FaceAttributeView`.
* Fixed bug in `draw_edges` in `compas_rhino`'s `EdgeArtist`.
* Fixed bug in `draw_edges` in `compas_ghpython`'s `EdgeArtist`.
* Fixed bug in ``compas_rhino.geometry.RhinoSurface.brep_to_compas``.
* Fixed bug in ``compas.geometry.Box.from_bounding_box``
* Fixed bug in ``compas.geometry.Box.from_width_height_depth``
* Fixed inconsistencies in ``compas.geometry._transformations``.
* Renamed ``compas.geometry.Frame.to_local_coords`` to ``compas.geometry.Frame.to_local_coordinates``
* Renamed ``compas.geometry.Frame.to_world_coords`` to ``compas.geometry.Frame.to_world_coordinates``
* Renamed ``compas.geometry.Transformation.change_basis`` to ``compas.geometry.Transformation.from_change_of_basis``
* Renamed ``compas.geometry.matrix_change_basis`` to ``compas.geometry.matrix_from_change_of_basis``
* Renamed ``compas.geometry.Projection.orthogonal`` to ``compas.geometry.Projection.from_plane`` and changed input params
* Renamed ``compas.geometry.Projection.parallel`` to ``compas.geometry.Projection.from_plane_and_direction`` and changed input params
* Renamed ``compas.geometry.Projection.perspective`` to ``compas.geometry.Projection.from_plane_and_point`` and changed input params
* Changed constructor of all ``compas.geometry.Transformation`` and derivatives. Preferred way of creating any ``compas.geometry.Transformation`` is with the classmethods ``from_*``
* Changed params (point, normal) into plane for ``compas.geometry.matrix_from_parallel_projection``, ``compas.geometry.matrix_from_orthogonal_projection`` and ``compas.geometry.matrix_from_perspective_projection``

### Removed

## [0.15.6] 2020-04-27

### Added

* Extended glTF support.
* Added classmethod `from_geometry` to `RhinoMesh`
* Added `intersection_sphere_line`
* Added `intersection_plane_circle`
* Added `tangent_points_to_circle_xy`
* Added basic OBJ file writing.
* Added `Mesh.to_obj`.

### Changed

* Fixed bug in `Box.from_bounding_box`.
* Updated Blender installation docs for latest release.
* Fixed `robot.forward_kinematics()` when requested for base link.
* Fixed bug in `to_compas` conversion of Rhino meshes.
* Fixed bug where `compas.geometry.Primitive` derived classes cannot be serialized by jsonpickle.

### Removed

## [0.15.5] 2020-03-29

### Added

* Added classmethod `from_geometry` to `RhinoMesh`.
* Added conversion to polygons to `BaseMesh`.
* Re-added length, divide, space methods of `RhinoCurve`.
* Added basic OFF file writing.
* Added basic PLY file writing.
* Added `Mesh.to_ply`.
* Added `Mesh.to_off`.

### Changed

* Fixed object naming in artists of `compas_ghpython`.
* Resizing of Rhino property form.
* Fixed orientation of `RhinoSurface` discretisation.
* Check for existence of object in Rhino purge functions.
* Fixed bug in mesh boundary functions.

### Removed


## [0.15.4] 2020-03-05

### Added

* Added algorithm for pulling points onto mesh.
* Added base ellipse class to geometry primitives.
* Added circle artist to plotters.
* Added mesh artist to plotters.
* Added ellipse artist to plotters.
* Added support for robot mimicking joints.

### Changed

* Fixed bugs in `compas_rhino.artists.NetworkArtist`.
* Add conda executable path to `compas_bootstrapper.py`.

### Removed


## [0.15.3] 2020-02-26

### Added

* Added optional class parameter to `RhinoMesh.to_compas`.
* Added max int key to serialization of graph.

### Changed

* Changed name of base mesh implementation to `BaseMesh`.
* Changed name of base network implementation to `BaseNetwork`.
* Fixed bug in face finding function.

### Removed

* Removed optional requirements from setup file.
* Removed parameters from default polyhedron constructor.

## [0.15.2] 2020-02-20

### Added

### Changed

### Removed

## [0.15.1] 2020-02-16

### Added

* Added glTF support.
* Added graph and halfedge data structures.
* Added Rhino line geometry.
* Added Rhino plane geometry.

### Changed

* Fixed `compas_hpc` import problem.
* Split up topology part from geometry part for network and mesh.
* Split up network and mesh naming conventions.
* Reworked network face cycle finding.
* Updated mesh from lines.
* Updated network plotter in correspondence with network.
* Integrated mixin functionality and removed mixins.
* Meshes are now initially hidden in `compas_blender.artists.RobotModelArtist`.
* `compas_blender.artists.RobotModelArtist.draw_visual` and `compas_blender.artists.RobotModelArtist.draw_collision` now show those meshes.
* Renamed the method `draw_geometry` of `compas.robots.base_artist.RobotModelBaseArtist` to `create_geometry`.

### Removed

* Removed parallelization from network algorithms.
* Removed numba based dr implementations.

## [0.15.0] 2020-01-24

### Added

* Added `to_compas` to `compas_rhino.geometry.RhinoPoint`.
* Added `to_compas` to `compas_rhino.geometry.RhinoLine`.
* Added `to_compas` to `compas_rhino.geometry.RhinoCurve`.
* Added `to_compas` to `compas_rhino.geometry.RhinoMesh`.
* Added `brep_to_compas` to `compas_rhino.geometry.RhinoSurface`.
* Added `uv_to_compas` to `compas_rhino.geometry.RhinoSurface`.
* Added `heightfield_to_compas` to `compas_rhino.geometry.RhinoSurface`.
* Added `compas.datastructures.mesh_pull_points_numpy`.

### Changed

* Moved `compas_rhino.conduits` into `compas_rhino.artists`.
* Fixed bug in `compas.datastructures.Mesh.edges_where`.
* Fixed bug in `compas.datastructures.Mesh.faces_where`.
* Fixed bug in `compas.datastructures.Mesh.edge_attributes`.
* Fixed bug in `compas.datastructures.Mesh.face_attributes`.
* Fixed bug in `compas.datastructures.Mesh.edges`.
* Fixed bug in `compas.datastructures.Mesh.faces`.
* Fixed bug in `compas.datastructures.Mesh.offset`.

### Removed

* Removed deprecated `compas.geometry.xforms`.
* Removed deprecated `compas_rhino.helpers`.
* Removed `compas_rhino.constructors`.

## [0.14.0] 2020-01-21

### Added

* Added `compas.datastructures.mesh.Mesh.any_vertex`.
* Added `compas.datastructures.mesh.Mesh.any_face`.
* Added `compas.datastructures.mesh.Mesh.any_edge`.
* Added `compas.datastructures.mesh.Mesh.vertex_attribute`.
* Added `compas.datastructures.mesh.Mesh.vertex_attributes`.
* Added `compas.datastructures.mesh.Mesh.vertices_attribute`.
* Added `compas.datastructures.mesh.Mesh.vertices_attributes`.
* Added `compas.datastructures.mesh.Mesh.edge_attribute`.
* Added `compas.datastructures.mesh.Mesh.edge_attributes`.
* Added `compas.datastructures.mesh.Mesh.edges_attribute`.
* Added `compas.datastructures.mesh.Mesh.edges_attributes`.
* Added `compas.datastructures.mesh.Mesh.face_attribute`.
* Added `compas.datastructures.mesh.Mesh.face_attributes`.
* Added `compas.datastructures.mesh.Mesh.faces_attribute`.
* Added `compas.datastructures.mesh.Mesh.faces_attributes`.
* Added mutable attribute view for mesh vertex/face/edge attributes.

### Changed

* Default Mesh vertex, face, edge attributes are no longer copied and stored explicitly per vertex, face, edge, repesctively.
* Updating default attributes now only changes the corresponding default attribute dict.
* Updated `mesh_quads_to_triangles` to copy only customised face attributes onto newly created faces.
* Fixed bug in `compas.geometry.is_point_in_circle`.
* Fixed bug in `compas.geometry.is_polygon_convex`.
* Fixed bug in `compas.geometry.Polygon.is_convex`.
* Renamed `compas.datastructures.Mesh.has_vertex` to `compas.datastructures.Mesh.is_vertex`.
* Renamed `compas.datastructures.Mesh.has_face` to `compas.datastructures.Mesh.is_face`.
* Split `compas.datastructures.Mesh.has_edge` into `compas.datastructures.Mesh.is_edge` and `compas.datastructures.Mesh.is_halfedge`.

### Removed

* Removed `compas.datastructures.mesh.Mesh.get_any_vertex`.
* Removed `compas.datastructures.mesh.Mesh.get_any_face`.
* Removed `compas.datastructures.mesh.Mesh.get_any_edge`.
* Removed `compas.datastructures.mesh.Mesh.get_vertex_attribute`.
* Removed `compas.datastructures.mesh.Mesh.get_vertex_attributes`.
* Removed `compas.datastructures.mesh.Mesh.get_vertices_attribute`.
* Removed `compas.datastructures.mesh.Mesh.get_vertices_attributes`.
* Removed `compas.datastructures.mesh.Mesh.get_edge_attribute`.
* Removed `compas.datastructures.mesh.Mesh.get_edge_attributes`.
* Removed `compas.datastructures.mesh.Mesh.get_edges_attribute`.
* Removed `compas.datastructures.mesh.Mesh.get_edges_attributes`.
* Removed `compas.datastructures.mesh.Mesh.get_face_attribute`.
* Removed `compas.datastructures.mesh.Mesh.get_face_attributes`.
* Removed `compas.datastructures.mesh.Mesh.get_faces_attribute`.
* Removed `compas.datastructures.mesh.Mesh.get_faces_attributes`.
* Removed `compas.datastructures.mesh.Mesh.set_vertex_attribute`.
* Removed `compas.datastructures.mesh.Mesh.set_vertex_attributes`.
* Removed `compas.datastructures.mesh.Mesh.set_vertices_attribute`.
* Removed `compas.datastructures.mesh.Mesh.set_vertices_attributes`.
* Removed `compas.datastructures.mesh.Mesh.set_edge_attribute`.
* Removed `compas.datastructures.mesh.Mesh.set_edge_attributes`.
* Removed `compas.datastructures.mesh.Mesh.set_edges_attribute`.
* Removed `compas.datastructures.mesh.Mesh.set_edges_attributes`.
* Removed `compas.datastructures.mesh.Mesh.set_face_attribute`.
* Removed `compas.datastructures.mesh.Mesh.set_face_attributes`.
* Removed `compas.datastructures.mesh.Mesh.set_faces_attribute`.
* Removed `compas.datastructures.mesh.Mesh.set_faces_attributes`.
* Removed `print` statement from curvature module.

## [0.13.3] 2020-01-10

### Added

* `compas_rhino.artists.ShapeArtist` as base artist for all shape artists.
* Added `layer`, `name`, `color` attributes to `compas_rhino.artists.PrimitiveArtist`.
* Added `layer`, `name` attributes to `compas_rhino.artists.ShapeArtist`.
* Added `layer`, `name` attributes to `compas_rhino.artists.MeshArtist`.
* Added `clear_layer` method to `compas_rhino.artists.PrimitiveArtist`.
* Added `clear_layer` method to `compas_rhino.artists.ShapeArtist`.
* Added `clear_layer` method to `compas_rhino.artists.MeshArtist`.

### Changed

* Renamed `compas.utilities.maps.geometric_key2` to `geometric_key_xy`.
* Fixed bug in mirror functions.
* Fixed mirroring tests.
* Moved `BaseMesh`, `matrices`, `operations` to `compas.datastructures.mesh.core`.
* Added `transform` and `transformed` (and others) to `Mesh`.

### Removed

* `compas_rhino.artists.BoxArtist`
* Removed `layer` attribute from `compas_rhino.artists.Artist`.
* Removed `clear_layer` method from `compas_rhino.artists.Artist`.

## [0.13.2] 2020-01-06

### Added

* File reading functions for ascii files in `compas.files` has moved from the individual reader classes to a new parent class, `BaseReader`.

### Changed

* Rebased `compas_rhino.artists.MeshArtist` on new-style artist `compas_rhino.artists.Artist`.
* Renamed `compas_rhino.artists.MeshArtist.defaults` to `compas_rhino.artists.MeshArtist.settings`.
* Changed usage of (nonexisting) `compas_rhino.get_object` to `compas_rhino.get_objects`.
* Integrated vertex, face, edge mixins into `compas_rhino.artists.MeshArtist`.
* Integrated vertex, edge mixins into `compas_rhino.artists.NetworkArtist`.
* Rebased `compas_rhino.artists.VolMeshArtist` on `compas_rhino.artists.MeshArtist`.

### Removed

## [0.13.0] 2019-12-16

### Added

* Added DOI to bibtex entry.
* Added conversion for old mesh JSON data.

### Changed

* Indirectly changed mesh serialization to JSON (by changing key conversion and moving conversion into JSON methods).
* Moved conversion of int keys of mesh data to strings for json serialization to from/to json.
* Moved from/to methods for mesh into mesh definition.
* Subdivision algorithms use fast mesh copy.

### Removed

* Support for non-integer vertex and face identifiers in mesh.

## [0.12.4] 2019-12-11

### Added

### Changed

### Removed

## [0.12.3] 2019-12-11

### Added

* Added `mesh_subdivide_frames` to `compas.datastructures.subdivision`

### Changed

### Removed

## [0.12.2] 2019-12-11

### Added

* Added `intersection_segment_polyline` to `compas.geometry.intersections`
* Added `intersection_segment_polyline_xy` to `compas.geometry.intersections`
* Added `from_sides_and_radius` to `compas.geometry.Polygon`

### Changed

* Reworked docstrings of methods in `compas.geometry.queries`
* Set default `tol` to `1e-6` in `compas.geometry.queries`

### Removed

## [[0.12.1] 2019-12-10] 2019-12-10

### Added

* Added inherited methods to class docs.
* Added data structure mixins to the docs.
* Added `data` and `from_data` to `compas.geometry.Polyhedron`
* Added explicit support for collections to `compas_blender`

### Changed

* Bottom face of cylinder shape should be flipped.
* Face reading mechanism of OFF reader.
* `compas.geometry.Box` is now centred at origin by default.

### Removed

* Removed `compas.remote` because it does not provide an advatage over `compas.rpc`.

## [[0.11.4] 2019-11-26] 2019-11-26

### Added

* Added `compas_rhino.etoforms.ImageForm`.
* Added `doc8` as dev requirement.

### Changed

* Changed `compas_rhino.install_plugin` to use only the plugin name, w/o the GUID.
* Changed `iterable_like` to prevent exhausting generators passed as targets.

### Removed

* Removed `compas_rhino.ui.Controller`.
* Removed `compas_rhino.ui.Button`.

## [[0.11.2] 2019-11-19] 2019-11-19

### Added

* Added factory methods for `compas_rhino.artists._Artist`

### Changed

* Set `compas_rhino.artists.FrameArtist` layer clear to false by default.
* Wrapped internals of RPC dispatch method in try-except to catch any import problems and report back on the client side.
* Stopping of HTTP server (`compas.remote`) is now handled properly through separate thread.
* Fixed mutable init parameters of `RobotModel`
* Fixed bug in `mesh_quads_to_triangles` that caused face data to be deleted even when not necessary.
* Switched to `compas.geometry.KDTree` as fallback for `scipy.spatial.cKDTree` instead of Rhino `RTree` because it currently fails.

### Removed

## [0.11.0] 2019-11-09

### Added

* Added `iterable_like` to `compas.utilities.itertools_`
* Added `compas.geometry.icp_numpy` for pointcloud alignment using ICP.
* Added RPC command-line utility: `$ compas_rpc {start|stop} [--port PORT]`
* Added `__version__` to `compas_plotters`.
* Added `compas_plotters` to `.bumpversion.cfg`.
* Added `Colormap` to `compas.utilities`.
* Added `is_line_line_colinear()` to `compas.geometry`
* Added link to Github wiki for devguide.
* Added pointcloud alignment example to docs.
* Show git hash on `compas.__version__` if installed from git.
* Added `autopep8` to dev requirements.
* Added methods `add_joint` and `add_link` to `RobotModel`
* Added support for geometric primitives to JSON data encoder and decoder.
* Added support for `data` to all geometric primitives.

### Changed

* Docs are only deployed to github pages for tagged commits.
* Fixing printing issue with `compas.geometry.Quarternion` in ironPython.
* Fixed a missing import in `compas.geometry.Polygon`.
* Removed unused imports in `compas.geometry.Polyline`.
* Adjusted `compas.geometry.Quarternion.conjugate()` to in-place change, added `compas.geometry.Quarternion.conjugated()` instead which returns a new quarternion object.
* Fixed `rotation` property of `Transformation`.
* Simplified plugin installation (use plugin name only, without GUID).
* Bind RPC server to `0.0.0.0` instead of `localhost`.
* Fixed different argument naming between Rhino5 and Rhino6 of `rs.LayerVisible()` in `compas_rhino.utilities.objects`.

### Removed

## [0.10.0] 2019-10-28

### Added

* Added method for computing the determinant of the matrix of a transformation `compas.geometry.Transformation.determinant`.
* Added method for transposing (the matrix of) a transformation in-place `compas.geometry.Transformation.transpose`.
* Added method creating a transposed copy of a transformation `compas.geometry.Transformation.transposed`.
* Added method for invertig (the matrix of) a transformation in-place `compas.geometry.Transformation.invert`.
* Added `compas.geometry.Transformation.inverted` as an alias for `compas.geometry.Transformation.inverse`.
* Added method creating a copy of a transformation instance with a given transformation concatenated `compas.geometry.Transformation.concatenated`.
* Added method `to_vertices_and_faces` to all the classes inheriting from `compas.geometry.Shape` to create a `Mesh` representation of them.

### Changed

* Changed `compas.geometry.Transformation.inverse` to return an inverted copy of the transformation.
* Changed `compas.geometry.Transformation.decompose` to `compas.geometry.Transformation.decomposed`.
* Changed `compas.geometry.Transformation.concatenate` to add another transformation to the transformation instance.

### Removed

## [0.9.1] 2019-10-28

### Added

* Added `compas.geometry.Point.transform_collection` and `compas.geometry.Point.transformed_collection`.
* Added `compas.geometry.Vector.transform_collection` and `compas.geometry.Vector.transformed_collection`.
* Added `compas.geometry.Line.transform_collection` and `compas.geometry.Line.transformed_collection`.
* Added support for new Python plugin location for Rhino 6.0 on Mac.
* Added `compas.geometry.bestfit_frame_numpy`

### Changed

* Fixed transformation of start and end point of `compas.geometry.Line` to update the point objects in place.
* Fixed return value of `compas.numerical.pca_numpy` to return mean not as nested list.

### Removed

## [0.9.0] 2019-10-21

### Added

* Added `matrix_change_basis`, `Transformation.change_basis`
* Added `matrix_from_frame_to_frame`
* Added non-numpy versions of `global_coords`, `local_coords`
* Added static method `Frame.local_to_local_coords`
* Added `__getitem__`, `__setitem__` and `__eq__` to `Quaternion`
* Added `Vector.scaled` and `Vector.unitized`
* Added `transform_frames` and respective helper functions `dehomogenize_and_unflatten_frames`, `homogenize_and_flatten_frames`
* Added `transform_frames_numpy` and respective helper functions `dehomogenize_and_unflatten_frames_numpy`, `homogenize_and_flatten_frames_numpy`

### Changed

* Renamed `global_coords_numpy` and `local_coords_numpy` to `local_to_world_coords_numpy` and `world_to_local_coords_numpy`.
* Changed parameters `origin` `uvw` of `local_to_world_coords_numpy` and `world_to_local_coords_numpy` to `frame`.
* Fixed some returns of `Frame` and `Rotation` to use `Vector` or `Quaternion`
* Renamed methods `Frame.represent_point/vector/frame_in_global_coordinates` and `Frame.represent_point/vector/frame_in_local_coordinates` to `Frame.to_local_coords` and `Frame.to_world_coords`.

### Removed

## [0.8.1] 2019-10-01

### Added

### Changed

* Fixed unguarded import of `numpy` based transformations in mesh package.

### Removed

## [0.8.0] 2019-10-01

### Added

* Added test section for `compas.geometry.transformations`
* Added `tol` parameter to `queries.is_colinear`
* Added compas rhino installer for Rhino Mac 6.0 `compas_rhino.__init__`.
* Added oriented bounding box for meshes `compas.datastructures.mesh_oriented_bounding_box_numpy`.
* Added full testing functions for `compas.datastructures.mesh`
* Added `draw_mesh` to `compas_ghpython.artists.MeshArtist`

### Changed

* Generate sphinx documentation from markdown files in repo root for top level sections.
* Merged `compas.geometry.xforms` into `compas.geometry.transformations`
* Fixed `AttributeError: 'Mesh' object has no attribute 'neighbors'`
* Fixed Key error with `Mesh.boundary()`
* Extended `offset_polygon` and `offset_polyline` to handle colinear segments
* Fixed unsorted mesh vertex coordinates `xyz` in `compas_viewers.viewer.MeshView`
* Changed stderr parameter from STDOUT to PIPE in `compas.rpc.Proxy` for Rhino Mac 6.0.
* Fixed import of `delaunay_from_points` in `Mesh.from_points`.
* More control over drawing of text labels in Rhino.
* Extension of `face_vertex_descendant` and `face_vertex_ancestor` in `Mesh`.
* Changed the name and meaning of the parameter `oriented` in the function `Mesh.edges_on_boundary`.
* Add `axis` and `origin` defaults to `compas.robots.Joint`
* Unified vertices and face import order for .obj files with python2 and 3
* Changed python interpreter selection (e.g. RPC calls) to fallback to `python` if `pythonw` is not present on the system
* Fixed `compas_ghpython.artists.MeshArtist` to support ngons.
* Deprecate the method `draw` of `compas_ghpython.artists.MeshArtist` in favor of `draw_mesh`.
* Fix icosahedron generation
* Examples in docs/rhino updated to work with current codebase
* Callbacks tutorial updated to work with current codebase
* Base geometric primitives on `compas.geometry.Primitive` and `compas.geometry.Shape`
* Separated `numpy` based tranformations into separate module.

### Removed

* Removed `compas_viewers` to separate repo.
* Removed `compas_hpc` to separate repo.

## [0.7.2] 2019-08-09

### Added

* Added `compas_rhino.geometry.RhinoGeometry` to the docs.
* Added `compas.remote.services`.
* Added `compas.remote.services.network.py` service for handling requests for a browser-based network viewer.
* Possibility to call forward_kinematics on `compas.robots.RobotModel`
* Added `compas.set_precision` function for the setting the global precision used by COMPAS as a floating point number.

### Changed

* Fix mesh genus in `compas.datastructures`.
* Fixed missing import in `compas_rhino.geometry`.
* Removed circular imports from `compas_rhino.geometry`.
* Fix duplicate hfkeys in `compas.datastructures.volmesh.halffaces_on_boundary`.
* Moved `compas.remote.service.py` to `compas.remote.services.default.py`.
* Removed processing of face keys from data getter and setter in `compas.datastructures.Network`.
* Using `SimpleHTTPRequestHandler` instead of `BaseHTTPRequestHandler` to provide basic support for serving files via `GET`.
* Mesh mapping on surface without creating new mesh to keep attributes in `compas_rhino.geometry.surface.py`.
* Moving functionality from `compas_fab.artists.BaseRobotArtist` to `compas.robots.RobotModel`
* Fix exception of null-area polygon of centroid polygon in `compas.geometry.average.py`.
* Fix loss of precision during mesh welding in `compas.datastructures.mesh_weld`.

### Removed

## [0.7.1] 2019-06-29

### Added

### Changed

* Include `compas_plotters` and `compas_viewers` in the build instructions.
* Moved import of `subprocess` to Windows-specific situations.
* Fixed document functions failing when document name is `None`.
* Downgraded `numpy` requirements.
* Loosened `scipy` requirements.
* Default Python to `pythonw`.

### Removed

## [0.7.0] 2019-06-27

### Added

* Added filter shorthand for selecting OBJ, JSON files in Rhino.
* Added `compas_plotters`
* Added `compas_viewers`
* Added `compas_rhino.draw_circles` and the equivalent Artist method
* Add class functions to `compas.datastructures.VolMesh`.
* Added `face_neighborhood` class function to `compas.datastructures.Mesh`.
* Added `get_face_attributes_all` to `compas.datastructures._mixins.attributes`.
* Added `get_faces_attributes_all` to `compas.datastructures._mixins.attributes`.
* Added `compas.remote` package for making HTTP based Remote Procedure Calls.

### Changed

* Restructure halffaces as lists in `compas.datastructures.VolMesh`.
* Correctly handle `python-net` module presence during IronPython imports.
* Switched to `compas.IPY` check instead of `try-except` for preventing non IronPython friendly imports.
* Changed installation of compas packages to Rhino to support non-admin user accounts on Windows.
* Copy facedata in `mesh_quads_to_triangles`
* Added non-imported service for `compas.remote` for starting the subprocess that runs the server.

### Removed

* Removed `compas.plotters`
* Removed `compas.viewers`

## [0.6.2] 2019-04-30

### Added

### Changed

* Based mesh drawing for Rhino on RhinoCommon rather than Rhinoscriptsyntax.
* Fixed mesh drawing for Rhino 6

### Removed

## [0.6.1] 2019-04-29

### Added

### Changed

* Fixed bug in RPC. The services cannot have a `pass` statement as class body.

### Removed

## [0.6.0] 2019-04-29

### Added

* Added `center` property getter to `compas.geometry.Cirle` primitive
* Add `astar_shortest_path` to `compas.topology.traversal`.

### Changed

* Updated configuration instructions for Blender.
* Changed naming convention for drawing functions from `xdraw_` to `draw_`.
* Changed mesh drawing in Rhino to use separate mesh vertices per face. This makes the mesh look more "as expected" in *Shaded* view.

### Removed

* Removed support for Python 3.5.x by setting the minimum requirements for Numpy and Scipy to `1.16` and `1.2`, respectively.

## [0.5.2] 2019-04-12

### Added

* Added `draw_polylines` to `compas_rhino.artists.Artist`.
* Added `color` argument to `compas_rhino.artists.MeshArtist.draw_mesh`.
* Added named colors to `compas.utilities.colors.py`.

### Changed

* Fix `mesh_uv_to_xyz` in `RhinoSurface`.
* Fix 'mesh_weld' and 'meshes_join_and_weld' against consecutive duplicates in face vertices.
* Fix setting of environment variables in `System.Diagnostics.Process`-based subprocess for `XFunc` and `RPC`.
* Fix `XFunc` on RhinoMac.
* Fix `trimesh_subdivide_loop` from `compas.datastructures`.
* Changed Numpy and Scipy version requirements to allow for Python 3.5.x.

### Removed

* Removed `mixing.py` from `compas.utilities`.
* Removed `singleton.py` from `compas.utilities`.
* Removed `xscript.py` from `compas.utilities`.
* Removed `sorting.py` from `compas.utilities`.
* Removed `names.py` from `compas.utilities`.
* Removed `xfunc.py` from `compas_rhino.utilities`, use `compas.utilities.XFunc` instead.

## [0.5.1] 2019-03-25

### Added

### Changed

* Fix `XFunc` and `RPC` environment activation.
* Fix exception on Rhino Mac.
* Fix missing import on `compas_rhino.geometry`.
* Fix `compas.geometry.offset_polygon`.
* Fix installation for Rhino, related to implicit import of `matplotlib`.

### Removed

## [0.5.0] 2019-03-15

### Added

* Add `Circle` and `Sphere` primitives to `compas.geometry`.
* Add functions to `Plane` and `Box` primitives.
* Add functions to `compas_rhino` curve: `length` and `is_closed`.
* Add functions to `compas_rhino` surface: `kinks`, `closest_point`, `closest_point_on_boundaries`, and functions for mapping/remapping between XYZ and UV(0) spaces based on surface's parametrization (`point_xyz_to_uv`, `point_uv_to_xyz`, `line_uv_to_xyz`, `polyline_uv_to_xyz`, `mesh_uv_to_xyz`)
* Add `is_scalable` to `compas.robots.Joint`.

### Changed

* Fix exception in `Plane.transform`.
* Fix installer to remove old symlinks.
* Fix RPC proxy server.

## [0.4.22] 2019-03-05

### Added

* Add pretty print option to JSON formatter.
* Add remeshing based on `triangle`.
* Add compatibility with ETO forms to `compas_rhino` edge modifiers.

## [0.4.21] 2019-03-04

### Changed

* Fix import in `compas_rhino` vertex modifiers.

## [0.4.20] 2019-03-04

### Removed

* Remove `download_image_from_remote` utility function.

## [0.4.12] 2019-03-04

### Changed

* Small fixes on Rhino forms support.

## [0.4.11] 2019-03-03

### Added

* New function to join network edges into polylines: `network_polylines`.
* New mesh functions: `mesh_offset`, `mesh_thicken`, `mesh_weld` and `meshes_join_and_weld`.
* New mesh functions: `face_skewness`, `face_aspect_ratio`, `face_curvature` and `vertex_curvature`.
* New functions to get disconnected elements of  `Mesh`: `mesh_disconnected_vertices`, `mesh_disconnected_faces`, `mesh_explode`.
* New functions to get disconnected elements of  `Network`: `network_disconnected_vertices`, `network_disconnected_edges`, `network_explode`.
* Add statistics utility functions: `average`, `variance`, `standard_deviation`.
* Add `binomial_coefficient` function.
* Add option to create `Network` and `Mesh` from dictionaries of vertices and faces.
* Add `face_adjacency_vertices` to `Mesh`
* Add optional prefix to the rhino name attribute processor
* Add `mesh_move_vertices` to `compas_rhino`.
* Add support for relative mesh references in URDF.

### Changed

* Fix mesh centroid and mesh normal calculation.
* Refactor of drawing functions in `compas_blender`.
* Fix material creation in `compas_blender`.
* New default for subdivision: `catmullclark`.

## [0.4.9] 2019-02-10

### Added

* New class methods for `Polyhedron`: `from_platonicsolid` and `from_vertices_and_faces`.
* Constrained and conforming Delaunay triangulations based on Triangle.
* Predicate-based filtering of vertices and edges.
* `mesh.geometry`for geometry-specific functions.
* `trimesh_face_circle` in `mesh.geometry`.

### Changed

* Fix exception in `angle_vectors_signed` if vectors aligned
* Fix exception in `Polyline.point`
* Update Rhino installation merging Win32 and Mac implementations and defaulting the bootstrapper to the active python even if no CONDA environment is active during install.

### Removed

* Bound mesh operations.

## [0.4.8] 2019-01-28

### Added

* Curve tangent at parameter.
* Box shape.
* Numpy-based mesh transformations.
* Option to share axes among plotters.<|MERGE_RESOLUTION|>--- conflicted
+++ resolved
@@ -10,22 +10,9 @@
 
 ### Added
 
-<<<<<<< HEAD
-* Added pluggable function `trimesh_gaussian_curvature` in `compas_rhino`
-* Added pluggable function `trimesh_mean_curvature` in `compas_rhino`
-* Added pluggable function `trimesh_principal_curvature` in `compas_rhino`
-
-### Changed
-
-### Removed
-
-
-## Unreleased
-
-### Added
-
-=======
->>>>>>> 6e54fe2c
+* Added pluggable function `trimesh_gaussian_curvature` in `compas_rhino`.
+* Added pluggable function `trimesh_mean_curvature` in `compas_rhino`.
+* Added pluggable function `trimesh_principal_curvature` in `compas_rhino`.
 * Added `copy` and `deepcopy` functionality to `compas.robots.Configuration`.
 
 ### Changed
