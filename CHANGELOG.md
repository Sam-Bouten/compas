--- conflicted
+++ resolved
@@ -11,27 +11,21 @@
 
 * Added `Plane.offset`
 * Added `draw_vertexlabels`, `draw_edgelabels`, `draw_facelabels`, `draw_vertexnormals`, and `draw_facenormals` to `compas_blender.artists.MeshArtist`.
-<<<<<<< HEAD
 * Added optional `triangulated` flag to `to_vertices_and_faces` of all shapes.
 * Added `compas.geometry.Geometry` base class.
 * Added `__add__`, `__sub__`, `__and__` to `compas.geometry.Shape` for boolean operations using binary operators.
 * Added `is_closed` to `compas.geometry.Polyhedron`.
-=======
 * Added `Plane.offset`.
 * Added `draw_node_labels` and `draw_edgelabels` to `compas_blender.artists.NetworkArtist`.
 * Added `compas_blender.artists.RobotModelArtist.clear`.
->>>>>>> b043bf2c
 
 ### Changed
 
 * Fixed bug in `compas_blender.draw_texts`.
-<<<<<<< HEAD
 * Changed default resolution for shape discretisation to 16 for both u and v where relevant.
 * Changed base class of `compas.geometry.Primitive` and `compas.geometry.Shape` to `compas.geometry.Geometry`.
-=======
 * `compas_blender.artists.RobotModelArtist.collection` can be assigned as a Blender collection or a name.
 * Generalized the parameter `color` of `compas_blender.draw_texts` and various label drawing methods.
->>>>>>> b043bf2c
 
 ### Removed
 
