# Changelog

All notable changes to this project will be documented in this file.

The format is based on [Keep a Changelog](https://keepachangelog.com/en/1.0.0/),
and this project adheres to [Semantic Versioning](https://semver.org/spec/v2.0.0.html).

## Unreleased

### Added

* Added URDF and XML writers.
* Added `compas.robots.RobotModel.to_urdf_file`.
* Added `compas.files.URDF.from_robot`.

### Changed

<<<<<<< HEAD
* Changed implementation of `Mesh.vertices_on_boundaries` to account for special cases.
* Changed `Mesh.edges_on_boundaries` corresponding to `Mesh.vertices_on_boundaries`.
* Changed `Mesh.faces_on_boundaries` corresponding to `Mesh.vertices_on_boundaries`.
* Changed `Mesh.vertices_on_boundary` to return vertices of longest boundary.
* Changed `Mesh.edges_on_boundary` to return edges of longest boundary.
* Changed `Mesh.faces_on_boundary` to return faces of longest boundary.
=======
* Fixed default value for `compas.robots.Axis`.
* Changed surface to mesh conversion to include cleanup and filter functions, and use the outer loop of all brep faces.
>>>>>>> 8c3ed4fc

### Removed


## [0.18.0] 2020-11-24

### Added

* Added `remap_values` to `compas_utilities`.
* Added `compas.datastructures.mesh_slice_plane`.
* Added `compas.json_dump`, `compas.json_dumps`, `compas.json_load`, `compas.json_loads`.

### Changed

* Fixed bug in `compas.datastructures.Network.delete_node`.
* Fixed bug in `compas.datastructures.Network.delete_edge`.
* Fixed bug in select functions for individual objects in `compas_rhino.utilities`.
* Fixed bug in `compas.datastructures.mesh_merge_faces`.
* changed base of `compas.geometry.Transformation` to `compas.base.Base`.

### Removed

* Removed `compas.datastructures.mesh_cut_by_plane`.

## [0.17.3] 2020-11-20

### Added

### Changed

* Fixed bug in `compas.geometry.is_coplanar`.
* Fixed bug in `compas.datastructures.mesh_merg_faces`.
* Fixed bug in `compas.robots.RobotModel.add_link`.
* Fixed bug in `compas.datastructures.Volmesh.cell_to_mesh`.

### Removed


## [0.17.2] 2020-11-04

### Added

### Changed

* Fixed bug in `__getstate__`, `__setstate__` of `compas.base.Base`.
* Fixed bug in `compas_rhino.artists.MeshArtist` and `compas_rhino.artists.NetworkArtist`.
* Changed length and force constraints of DR to optional parameters.
* Removed `ABCMeta` from the list of base classes of several objects in compas.

### Removed


## [0.17.1] 2020-10-28

### Added

* Added `compas_rhino.artists.BoxArtist.draw_collection`.
* Added option to show/hide vertices, edges, and faces in `compas_rhino.artists.CapsuleArtist.draw`.
* Added option to show/hide vertices, edges, and faces in `compas_rhino.artists.ConeArtist.draw`.
* Added option to show/hide vertices, edges, and faces in `compas_rhino.artists.CylinderArtist.draw`.
* Added option to show/hide vertices, edges, and faces in `compas_rhino.artists.PolyhedronArtist.draw`.
* Added option to show/hide vertices, edges, and faces in `compas_rhino.artists.SphereArtist.draw`.
* Added option to show/hide vertices, edges, and faces in `compas_rhino.artists.TorusArtist.draw`.
* Added option to show/hide vertices, edges, and faces in `compas_rhino.artists.PolygonArtist.draw`.
* Added option to show/hide vertices, edges, and faces in `compas_rhino.artists.PolylineArtist.draw`.
* Added option to show/hide vertices, edges, and faces in `compas_rhino.artists.VectorArtist.draw`.

### Changed

* Changed implementation of `compas_rhino.artists.BoxArtist.draw`.
* Fixed bug in `compas.geometry.Capsule`.
* Fixed bug in `compas.geometry.Cone`.
* Changed `compas_rhino.draw_mesh` to support Ngons if available.
* Fixed bug in polyhedron data.

### Removed

* Removed `compas_rhino.artists.PointArtist.draw_collection`.
* Removed `compas_rhino.artists.CircleArtist.draw_collection`.
* Removed `compas_rhino.artists.LineArtist.draw_collection`.

## [0.16.9] 2020-10-21

### Added

* Added binary STL writer.
* Added constructor `from_euler_angles` to `compas.geometry.Transformation`.
* Added method for adding objects from a list to `compas_plotters.GeometryPlotter`.
* Added `compas_rhino.artists.BoxArtist`.
* Added `compas_rhino.artists.CapsuleArtist`.
* Added `compas.geometry.Polyhedron.from_halfspaces` and `compas.geometry.Polyhedron.from_planes`.
* Added `compas.geometry.is_point_behind_plane` and `compas.geometry.is_point_in_polyhedron`.
* Added `centroid` and `bounding_box` properties to `compas.geometry.Pointcloud`.
* Added `edges` property to `compas.geometry.Box`.
* Added `edges` property to `compas.geometry.Polyhedron`.
* Added `compas.datastructures.network_smooth_centroid`.

### Changed

* Fixed bug in handling of keys in edge attribute functions of `compas.datastructures.Halfedge`.
* Fixed bug in `compas.geometry.Polygon.lines`.
* Fixed bug in `compas.geometry.Polyline.lines`.
* Changed `compas.geometry.Shape.to_vertices_and_faces` to `abstractmethod`.
* Fixed bug in magic methods of `compas.geometry.Box`.
* Fixed bug in `compas.geometry.Box.contains`.
* Fixed bug in `delete_vertex` and `delete_face` in `compas.datastructures.Halfedge`.
* Fixed bug in `delete_node` of `compas.datastructures.Graph`.
* Fixed bug in `summary` method of `compas.datastructures.Graph` and `compas.datastructures.Halfedge`.

### Removed


## [0.16.8] 2020-10-14

### Added

* Added `RobotModelArtist` to `compas_rhino`, `compas_ghpython` and `compas_blender`.
* Added `ToolModel`.
* Added `compas.geometry.Pointcloud`.
* Added `compas.utilities.grouper`.
* Added `PolygonArtist`, `PolylineArtist` to `GeometryPlotter`.

### Changed

* `Mesh` takes name of `Shape` in `Mesh.from_shape`.
* Fixed `zoom_extents` of `GeometryPlotter`.

### Removed

* Removed `SegmentArtist` from `compas_plotters`.

## [0.16.7] 2020-10-06

### Added

* Added functionality to the RPC service to automatically reload modules if a change is detected.

### Changed

### Removed


## [0.16.6] 2020-09-30

### Added

* Added `compas_plotters.geometryplotter.GeometryPlotter` for COMPAS geometry objects.

### Changed

* Changed `compas.base.Base.dtype` to property.
* Changed JSON schema to draft 7.
* Changed version processing to `distutils.version.LooseVersion`.

### Removed


## [0.16.5] 2020-09-26

### Added

* Added tests for halfedge data schemas.

### Changed

* Fixed RGB color processing in `compas.utilities.color_to_colordict`.
* Fixed Blender object and dat amanagement to avoid `malloc` problems.
* Updated Blender data structure artists.
* Changed Blender unused data clearing to also clear collections.
* Fixed JSON data validation of base COMPAS object.

### Removed


## [0.16.4] 2020-09-24

### Added

### Changed

* Fixed bug in `compas.geometry.Box.vertices`.

### Removed


## [0.16.3] 2020-09-23

### Added

* Added abstract `DATASCHEMA` to `compas.base.Base`.
* Added abstract `JSONSCHEMA` to `compas.base.Base`.
* Added `validate_data` to `compas.base.Base`.
* Added `validate_json` to `compas.base.Base`.
* Added implementation of `DATASCHEMA` to `compas.datastructures.Halfedge`.
* Added implementation of `JSONSCHEMA` to `compas.datastructures.Halfedge`.
* Added `NodeAttributeView`.
* Added implementation of `DATASCHEMA` to `compas.datastructures.Graph`.
* Added implementation of `JSONSCHEMA` to `compas.datastructures.Graph`.
* Added `compas.rpc.Proxy.restart_server`.
* Added `compas_rhino.objects.NetworkObject`.
* Added constructors `from_matrix` and `from_rotation` to `compas.geometry.Quaternion`.
* Added `draw_collection` methods to Grasshopper artists.

### Changed

* Updated naming conventions in `compas.datastructures.HalfFace` and `compas.datastructures.VolMesh`
* Moved `compas.datastructures.Datastructure` to `compas.datastructures.datastructure`.
* Changed base class of `compas.datastructures.Datastructure` to `compas.base.Base`.
* Changed `from_json` to `to_json` of meshes to use encoders and decoders.
* Moved `MutableMapping` to `compas.datastructures._mutablemapping`.
* Moved attribute views to `compas.datastructure.attributes`.

### Removed

* Removed `from_json`, `to_json`, `to_data`, `copy`, `transformed` from primitives, defaulting to the base implementation in `compas.geometry.Primitive`.
* Removed `from_json`, `to_json`, `to_data`, `copy`, `__str__`, from datastructures, defaulting to the base implementation in `compas.datastructure.Datastructure`.

## [0.16.2] 2020-08-06

### Added

* Added plugin system based on decorators: `compas.plugins.pluggable` & `compas.plugins.plugin`.
* Added `compas_rhino` implementation of the boolean operation pluggable interfaces (union/difference/intersection).
* Added `compas.datastructures.Mesh.transform_numpy`.
* Added `PluginNotInstalledError`.
* Added `compas.geometry.booleans`.
* Added tolerance parameter to angle functions.
* Added support for Rhino 7 in install/uninstall routines.
* Added install/uninstall for Rhino plugins (with support for Rhino 7).
* Added base class for all COMPAS objects `compas.base.Base`.
* Added base class for all Rhino objects representing COMPAS objects `compas_rhino.objects.Object`.
* Added mesh object representing COMPAS meshes in Rhino `compas_rhino.objects.MeshObject`.
* Added the methods `to_data` and `from_data` to `compas.robots.RobotModel`.

### Changed

* Restructure and reorganize volmesh datastructure
* Fixed scaling bug in `compas.geometry.Sphere`
* Fixed bug in `compas.datastructures.Mesh.add_vertex`.
* Fixed performance issue affecting IronPython when iterating over vertices and their attributes.
* Changed return value of drawing functions of `compas_rhino.artists.MeshArtist` to list of GUID.
* Changed return value of drawing functions of `compas_rhino.artists.NetworkArtist` to list of GUID.
* Moved "inspectors" to `compas_rhino.objects`.
* Moved "modifiers" to `compas_rhino.objects`.
* Connection attempts can now be set for `compas.Proxy.start_server` using the
  attribute `Proxy.max_conn_attempts`.
* `Scale.from_factors` can now be created from anchor frame.
* Changed vertex reading of PLY files to include all property information.

### Removed

* Removed CGAL based boolean implementations.
* Removed artist mixins from `compas_rhino`.
* Removed `clear_` functions from `compas_rhino.artists.MeshArtist`.
* Removed `clear_` functions from `compas_rhino.artists.NetworkArtist`.
* Removed `to_data`, `from_data` from `compas_rhino.artists`.
* Removed `compas_rhino.artists.BoxArtist` stub.
* Removed references to "edge" dict from `compas.datastructures.VolMesh`.

## [0.16.1] 2020-06-08

### Added

### Changed

* Fixed scaling bug in `compas.geometry.Sphere`

### Removed

## [0.16.0] 2020-06-05

### Added

* Added `compas_rhino.geometry.RhinoVector`.
* Added basic mesh cutting (`compas.datastructures.Mesh.cut()`).
* Added `compas.datastructures.Mesh.join(other)`.
* Added `compas.geometry.argmin` and `compas.geometry.argmax`.
* Added STL witer.
* Added `compas.datastructures.Mesh.to_stl`.
* Added `unweld` option to obj writing.

### Changed

* Fixed bug in `FaceAttributeView.__get_item__`: access to default was tried before attrs.
* Fixed bug in `EdgeAttributeView.__get_item__`: access to default was tried before attrs.
* Changed `VertexAttributeView.__get_item__` to follow access logic of `FaceAttributeView`.
* Fixed bug in `draw_edges` in `compas_rhino`'s `EdgeArtist`.
* Fixed bug in `draw_edges` in `compas_ghpython`'s `EdgeArtist`.
* Fixed bug in ``compas_rhino.geometry.RhinoSurface.brep_to_compas``.
* Fixed bug in ``compas.geometry.Box.from_bounding_box``
* Fixed bug in ``compas.geometry.Box.from_width_height_depth``
* Fixed inconsistencies in ``compas.geometry._transformations``.
* Renamed ``compas.geometry.Frame.to_local_coords`` to ``compas.geometry.Frame.to_local_coordinates``
* Renamed ``compas.geometry.Frame.to_world_coords`` to ``compas.geometry.Frame.to_world_coordinates``
* Renamed ``compas.geometry.Transformation.change_basis`` to ``compas.geometry.Transformation.from_change_of_basis``
* Renamed ``compas.geometry.matrix_change_basis`` to ``compas.geometry.matrix_from_change_of_basis``
* Renamed ``compas.geometry.Projection.orthogonal`` to ``compas.geometry.Projection.from_plane`` and changed input params
* Renamed ``compas.geometry.Projection.parallel`` to ``compas.geometry.Projection.from_plane_and_direction`` and changed input params
* Renamed ``compas.geometry.Projection.perspective`` to ``compas.geometry.Projection.from_plane_and_point`` and changed input params
* Changed constructor of all ``compas.geometry.Transformation`` and derivatives. Preferred way of creating any ``compas.geometry.Transformation`` is with the classmethods ``from_*``
* Changed params (point, normal) into plane for ``compas.geometry.matrix_from_parallel_projection``, ``compas.geometry.matrix_from_orthogonal_projection`` and ``compas.geometry.matrix_from_perspective_projection``

### Removed

## [0.15.6] 2020-04-27

### Added

* Extended glTF support.
* Added classmethod `from_geometry` to `RhinoMesh`
* Added `intersection_sphere_line`
* Added `intersection_plane_circle`
* Added `tangent_points_to_circle_xy`
* Added basic OBJ file writing.
* Added `Mesh.to_obj`.

### Changed

* Fixed bug in `Box.from_bounding_box`.
* Updated Blender installation docs for latest release.
* Fixed `robot.forward_kinematics()` when requested for base link.
* Fixed bug in `to_compas` conversion of Rhino meshes.
* Fixed bug where `compas.geometry.Primitive` derived classes cannot be serialized by jsonpickle.

### Removed

## [0.15.5] 2020-03-29

### Added

* Added classmethod `from_geometry` to `RhinoMesh`.
* Added conversion to polygons to `BaseMesh`.
* Re-added length, divide, space methods of `RhinoCurve`.
* Added basic OFF file writing.
* Added basic PLY file writing.
* Added `Mesh.to_ply`.
* Added `Mesh.to_off`.

### Changed

* Fixed object naming in artists of `compas_ghpython`.
* Resizing of Rhino property form.
* Fixed orientation of `RhinoSurface` discretisation.
* Check for existence of object in Rhino purge functions.
* Fixed bug in mesh boundary functions.

### Removed


## [0.15.4] 2020-03-05

### Added

* Added algorithm for pulling points onto mesh.
* Added base ellipse class to geometry primitives.
* Added circle artist to plotters.
* Added mesh artist to plotters.
* Added ellipse artist to plotters.
* Added support for robot mimicking joints.

### Changed

* Fixed bugs in `compas_rhino.artists.NetworkArtist`.
* Add conda executable path to `compas_bootstrapper.py`.

### Removed


## [0.15.3] 2020-02-26

### Added

* Added optional class parameter to `RhinoMesh.to_compas`.
* Added max int key to serialisation of graph.

### Changed

* Changed name of base mesh implementation to `BaseMesh`.
* Changed name of base network implementation to `BaseNetwork`.
* Fixed bug in face finding function.

### Removed

* Removed optional requirements from setup file.
* Removed parameters from default polyhedron constructor.

## [0.15.2] 2020-02-20

### Added

### Changed

### Removed

## [0.15.1] 2020-02-16

### Added

* Added glTF support.
* Added graph and halfedge data structures.
* Added Rhino line geometry.
* Added Rhino plane geometry.

### Changed

* Fixed `compas_hpc` import problem.
* Split up topology part from geometry part for network and mesh.
* Split up network and mesh naming conventions.
* Reworked network face cycle finding.
* Updated mesh from lines.
* Updated network plotter in correspondance with network.
* Integrated mixin functionality and removed mixins.

### Removed

* Removed parallelisation from network algorithms.
* Removed numba based dr implementations.

## [0.15.0] 2020-01-24

### Added

* Added `to_compas` to `compas_rhino.geometry.RhinoPoint`.
* Added `to_compas` to `compas_rhino.geometry.RhinoLine`.
* Added `to_compas` to `compas_rhino.geometry.RhinoCurve`.
* Added `to_compas` to `compas_rhino.geometry.RhinoMesh`.
* Added `brep_to_compas` to `compas_rhino.geometry.RhinoSurface`.
* Added `uv_to_compas` to `compas_rhino.geometry.RhinoSurface`.
* Added `heightfield_to_compas` to `compas_rhino.geometry.RhinoSurface`.
* Added `compas.datastructures.mesh_pull_points_numpy`.

### Changed

* Moved `compas_rhino.conduits` into `compas_rhino.artists`.
* Fixed bug in `compas.datastructures.Mesh.edges_where`.
* Fixed bug in `compas.datastructures.Mesh.faces_where`.
* Fixed bug in `compas.datastructures.Mesh.edge_attributes`.
* Fixed bug in `compas.datastructures.Mesh.face_attributes`.
* Fixed bug in `compas.datastructures.Mesh.edges`.
* Fixed bug in `compas.datastructures.Mesh.faces`.
* Fixed bug in `compas.datastructures.Mesh.offset`.

### Removed

* Removed deprecated `compas.geometry.xforms`.
* Removed deprecated `compas_rhino.helpers`.
* Removed `compas_rhino.constructors`.

## [0.14.0] 2020-01-21

### Added

* Added `compas.datastructures.mesh.Mesh.any_vertex`.
* Added `compas.datastructures.mesh.Mesh.any_face`.
* Added `compas.datastructures.mesh.Mesh.any_edge`.
* Added `compas.datastructures.mesh.Mesh.vertex_attribute`.
* Added `compas.datastructures.mesh.Mesh.vertex_attributes`.
* Added `compas.datastructures.mesh.Mesh.vertices_attribute`.
* Added `compas.datastructures.mesh.Mesh.vertices_attributes`.
* Added `compas.datastructures.mesh.Mesh.edge_attribute`.
* Added `compas.datastructures.mesh.Mesh.edge_attributes`.
* Added `compas.datastructures.mesh.Mesh.edges_attribute`.
* Added `compas.datastructures.mesh.Mesh.edges_attributes`.
* Added `compas.datastructures.mesh.Mesh.face_attribute`.
* Added `compas.datastructures.mesh.Mesh.face_attributes`.
* Added `compas.datastructures.mesh.Mesh.faces_attribute`.
* Added `compas.datastructures.mesh.Mesh.faces_attributes`.
* Added mutable attribute view for mesh vertex/face/edge attributes.

### Changed

* Default Mesh vertex, face, edge attributes are no longer copied and stored explicitly per vertex, face, edge, repesctively.
* Updating default attributes now only changes the corresponding default attribute dict.
* Updated `mesh_quads_to_triangles` to copy only customised face attributes onto newly created faces.
* Fixed bug in `compas.geometry.is_point_in_circle`.
* Fixed bug in `compas.geometry.is_polygon_convex`.
* Fixed bug in `compas.geometry.Polygon.is_convex`.
* Renamed `compas.datastructures.Mesh.has_vertex` to `compas.datastructures.Mesh.is_vertex`.
* Renamed `compas.datastructures.Mesh.has_face` to `compas.datastructures.Mesh.is_face`.
* Split `compas.datastructures.Mesh.has_edge` into `compas.datastructures.Mesh.is_edge` and `compas.datastructures.Mesh.is_halfedge`.

### Removed

* Removed `compas.datastructures.mesh.Mesh.get_any_vertex`.
* Removed `compas.datastructures.mesh.Mesh.get_any_face`.
* Removed `compas.datastructures.mesh.Mesh.get_any_edge`.
* Removed `compas.datastructures.mesh.Mesh.get_vertex_attribute`.
* Removed `compas.datastructures.mesh.Mesh.get_vertex_attributes`.
* Removed `compas.datastructures.mesh.Mesh.get_vertices_attribute`.
* Removed `compas.datastructures.mesh.Mesh.get_vertices_attributes`.
* Removed `compas.datastructures.mesh.Mesh.get_edge_attribute`.
* Removed `compas.datastructures.mesh.Mesh.get_edge_attributes`.
* Removed `compas.datastructures.mesh.Mesh.get_edges_attribute`.
* Removed `compas.datastructures.mesh.Mesh.get_edges_attributes`.
* Removed `compas.datastructures.mesh.Mesh.get_face_attribute`.
* Removed `compas.datastructures.mesh.Mesh.get_face_attributes`.
* Removed `compas.datastructures.mesh.Mesh.get_faces_attribute`.
* Removed `compas.datastructures.mesh.Mesh.get_faces_attributes`.
* Removed `compas.datastructures.mesh.Mesh.set_vertex_attribute`.
* Removed `compas.datastructures.mesh.Mesh.set_vertex_attributes`.
* Removed `compas.datastructures.mesh.Mesh.set_vertices_attribute`.
* Removed `compas.datastructures.mesh.Mesh.set_vertices_attributes`.
* Removed `compas.datastructures.mesh.Mesh.set_edge_attribute`.
* Removed `compas.datastructures.mesh.Mesh.set_edge_attributes`.
* Removed `compas.datastructures.mesh.Mesh.set_edges_attribute`.
* Removed `compas.datastructures.mesh.Mesh.set_edges_attributes`.
* Removed `compas.datastructures.mesh.Mesh.set_face_attribute`.
* Removed `compas.datastructures.mesh.Mesh.set_face_attributes`.
* Removed `compas.datastructures.mesh.Mesh.set_faces_attribute`.
* Removed `compas.datastructures.mesh.Mesh.set_faces_attributes`.
* Removed `print` statement from curvature module.

## [0.13.3] 2020-01-10

### Added

* `compas_rhino.artists.ShapeArtist` as base artist for all shape artists.
* Added `layer`, `name`, `color` attributes to `compas_rhino.artists.PrimitiveArtist`.
* Added `layer`, `name` attributes to `compas_rhino.artists.ShapeArtist`.
* Added `layer`, `name` attributes to `compas_rhino.artists.MeshArtist`.
* Added `clear_layer` method to `compas_rhino.artists.PrimitiveArtist`.
* Added `clear_layer` method to `compas_rhino.artists.ShapeArtist`.
* Added `clear_layer` method to `compas_rhino.artists.MeshArtist`.

### Changed

* Renamed `compas.utilities.maps.geometric_key2` to `geometric_key_xy`.
* Fixed bug in mirror functions.
* Fixed mirroring tests.
* Moved `BaseMesh`, `matrices`, `operations` to `compas.datastructures.mesh.core`.
* Added `transform` and `transformed` (and others) to `Mesh`.

### Removed

* `compas_rhino.artists.BoxArtist`
* Removed `layer` attribute from `compas_rhino.artists.Artist`.
* Removed `clear_layer` method from `compas_rhino.artists.Artist`.

## [0.13.2] 2020-01-06

### Added

* File reading functions for ascii files in `compas.files` has moved from the individual reader classes to a new parent class, `BaseReader`.

### Changed

* Rebased `compas_rhino.artists.MeshArtist` on new-style artist `compas_rhino.artists.Artist`.
* Renamed `compas_rhino.artists.MeshArtist.defaults` to `compas_rhino.artists.MeshArtist.settings`.
* Changed usage of (nonexisting) `compas_rhino.get_object` to `compas_rhino.get_objects`.
* Integrated vertex, face, edge mixins into `compas_rhino.artists.MeshArtist`.
* Integrated vertex, edge mixins into `compas_rhino.artists.NetworkArtist`.
* Rebased `compas_rhino.artists.VolMeshArtist` on `compas_rhino.artists.MeshArtist`.

### Removed

## [0.13.0] 2019-12-16

### Added

* Added DOI to bibtex entry.
* Added conversion for old mesh JSON data.

### Changed

* Indirectly changed mesh serialisation to JSON (by changing key conversion and moving conversion into JSON methods).
* Moved conversion of int keys of mesh data to strings for json serialisation to from/to json.
* Moved from/to methods for mesh into mesh definition.
* Subdivision algorithms use fast mesh copy.

### Removed

* Support for non-integer vertex and face identifiers in mesh.

## [0.12.4] 2019-12-11

### Added

### Changed

### Removed

## [0.12.3] 2019-12-11

### Added

* Added `mesh_subdivide_frames` to `compas.datastructures.subdivision`

### Changed

### Removed

## [0.12.2] 2019-12-11

### Added

* Added `intersection_segment_polyline` to `compas.geometry.intersections`
* Added `intersection_segment_polyline_xy` to `compas.geometry.intersections`
* Added `from_sides_and_radius` to `compas.geometry.Polygon`

### Changed

* Reworked docstrings of methods in `compas.geometry.queries`
* Set default `tol` to `1e-6` in `compas.geometry.queries`

### Removed

## [[0.12.1] 2019-12-10] 2019-12-10

### Added

* Added inherited methods to class docs.
* Added data structure mixins to the docs.
* Added `data` and `from_data` to `compas.geometry.Polyhedron`
* Added explicit support for collections to `compas_blender`

### Changed

* Bottom face of cylinder shape should be flipped.
* Face reading mechanism of OFF reader.
* `compas.geometry.Box` is now centred at origin by default.

### Removed

* Removed `compas.remote` because it does not provide an advatage over `compas.rpc`.

## [[0.11.4] 2019-11-26] 2019-11-26

### Added

* Added `compas_rhino.etoforms.ImageForm`.
* Added `doc8` as dev requirement.

### Changed

* Changed `compas_rhino.install_plugin` to use only the plugin name, w/o the GUID.
* Changed `iterable_like` to prevent exhausting generators passed as targets.

### Removed

* Removed `compas_rhino.ui.Controller`.
* Removed `compas_rhino.ui.Button`.

## [[0.11.2] 2019-11-19] 2019-11-19

### Added

* Added factory methods for `compas_rhino.artists._Artist`

### Changed

* Set `compas_rhino.artists.FrameArtist` layer clear to false by default.
* Wrapped internals of RPC dispatch method in try-except to catch any import problems and report back on the client side.
* Stopping of HTTP server (`compas.remote`) is now handled properly through separate thread.
* Fixed mutable init parameters of `RobotModel`
* Fixed bug in `mesh_quads_to_triangles` that caused face data to be deleted even when not necessary.
* Switched to `compas.geometry.KDTree` as fallback for `scipy.spatial.cKDTree` instead of Rhino `RTree` because it currently fails.

### Removed

## [0.11.0] 2019-11-09

### Added

* Added `iterable_like` to `compas.utilities.itertools_`
* Added `compas.geometry.icp_numpy` for pointcloud alignment using ICP.
* Added RPC command-line utility: `$ compas_rpc {start|stop} [--port PORT]`
* Added `__version__` to `compas_plotters`.
* Added `compas_plotters` to `.bumpversion.cfg`.
* Added `Colormap` to `compas.utilities`.
* Added `is_line_line_colinear()` to `compas.geometry`
* Added link to Github wiki for devguide.
* Added pointcloud alignment example to docs.
* Show git hash on `compas.__version__` if installed from git.
* Added `autopep8` to dev requirements.
* Added methods `add_joint` and `add_link` to `RobotModel`
* Added support for geometric primitives to JSON data encoder and decoder.
* Added support for `data` to all geometric primitives.

### Changed

* Docs are only deployed to github pages for tagged commits.
* Fixing printing issue with `compas.geometry.Quarternion` in ironPython.
* Fixed a missing import in `compas.geometry.Polygon`.
* Removed unused imports in `compas.geometry.Polyline`.
* Adjusted `compas.geometry.Quarternion.conjugate()` to in-place change, added `compas.geometry.Quarternion.conjugated()` instead which returns a new quarternion object.
* Fixed `rotation` property of `Transformation`.
* Simplified plugin installation (use plugin name only, without GUID).
* Bind RPC server to `0.0.0.0` instead of `localhost`.
* Fixed different argument naming between Rhino5 and Rhino6 of `rs.LayerVisible()` in `compas_rhino.utilities.objects`.

### Removed

## [0.10.0] 2019-10-28

### Added

* Added method for computing the determinant of the matrix of a transformation `compas.geometry.Transformation.determinant`.
* Added method for transposing (the matrix of) a transformation in-place `compas.geometry.Transformation.transpose`.
* Added method creating a transposed copy of a transformation `compas.geometry.Transformation.transposed`.
* Added method for invertig (the matrix of) a transformation in-place `compas.geometry.Transformation.invert`.
* Added `compas.geometry.Transformation.inverted` as an alias for `compas.geometry.Transformation.inverse`.
* Added method creating a copy of a transformation instance with a given transformation concatenated `compas.geometry.Transformation.concatenated`.
* Added method `to_vertices_and_faces` to all the classes inheriting from `compas.geometry.Shape` to create a `Mesh` representation of them.

### Changed

* Changed `compas.geometry.Transformation.inverse` to return an inverted copy of the transformation.
* Changed `compas.geometry.Transformation.decompose` to `compas.geometry.Transformation.decomposed`.
* Changed `compas.geometry.Transformation.concatenate` to add another transformation to the transformation instance.

### Removed

## [0.9.1] 2019-10-28

### Added

* Added `compas.geometry.Point.transform_collection` and `compas.geometry.Point.transformed_collection`.
* Added `compas.geometry.Vector.transform_collection` and `compas.geometry.Vector.transformed_collection`.
* Added `compas.geometry.Line.transform_collection` and `compas.geometry.Line.transformed_collection`.
* Added support for new Python plugin location for Rhino 6.0 on Mac.
* Added `compas.geometry.bestfit_frame_numpy`

### Changed

* Fixed transformation of start and end point of `compas.geometry.Line` to update the point objects in place.
* Fixed return value of `compas.numerical.pca_numpy` to return mean not as nested list.

### Removed

## [0.9.0] 2019-10-21

### Added

* Added `matrix_change_basis`, `Transformation.change_basis`
* Added `matrix_from_frame_to_frame`
* Added non-numpy versions of `global_coords`, `local_coords`
* Added static method `Frame.local_to_local_coords`
* Added `__getitem__`, `__setitem__` and `__eq__` to `Quaternion`
* Added `Vector.scaled` and `Vector.unitized`
* Added `transform_frames` and respective helper functions `dehomogenize_and_unflatten_frames`, `homogenize_and_flatten_frames`
* Added `transform_frames_numpy` and respective helper functions `dehomogenize_and_unflatten_frames_numpy`, `homogenize_and_flatten_frames_numpy`

### Changed

* Renamed `global_coords_numpy` and `local_coords_numpy` to `local_to_world_coords_numpy` and `world_to_local_coords_numpy`.
* Changed parameters `origin` `uvw` of `local_to_world_coords_numpy` and `world_to_local_coords_numpy` to `frame`.
* Fixed some returns of `Frame` and `Rotation` to use `Vector` or `Quaternion`
* Renamed methods `Frame.represent_point/vector/frame_in_global_coordinates` and `Frame.represent_point/vector/frame_in_local_coordinates` to `Frame.to_local_coords` and `Frame.to_world_coords`.

### Removed

## [0.8.1] 2019-10-01

### Added

### Changed

* Fixed unguarded import of `numpy` based transformations in mesh package.

### Removed

## [0.8.0] 2019-10-01

### Added

* Added test section for `compas.geometry.transformations`
* Added `tol` parameter to `queries.is_colinear`
* Added compas rhino installer for Rhino Mac 6.0 `compas_rhino.__init__`.
* Added oriented bounding box for meshes `compas.datastructures.mesh_oriented_bounding_box_numpy`.
* Added full testing functions for `compas.datastructures.mesh`
* Added `draw_mesh` to `compas_ghpython.artists.MeshArtist`

### Changed

* Generate sphinx documentation from markdown files in repo root for top level sections.
* Merged `compas.geometry.xforms` into `compas.geometry.transformations`
* Fixed `AttributeError: 'Mesh' object has no attribute 'neighbors'`
* Fixed Key error with `Mesh.boundary()`
* Extended `offset_polygon` and `offset_polyline` to handle colinear segments
* Fixed unsorted mesh vertex coordinates `xyz` in `compas_viewers.viewer.MeshView`
* Changed stderr parameter from STDOUT to PIPE in `compas.rpc.Proxy` for Rhino Mac 6.0.
* Fixed import of `delaunay_from_points` in `Mesh.from_points`.
* More control over drawing of text labels in Rhino.
* Extension of `face_vertex_descendant` and `face_vertex_ancestor` in `Mesh`.
* Changed the name and meaning of the parameter `oriented` in the function `Mesh.edges_on_boundary`.
* Add `axis` and `origin` defaults to `compas.robots.Joint`
* Unified vertices and face import order for .obj files with python2 and 3
* Changed python interpreter selection (e.g. RPC calls) to fallback to `python` if `pythonw` is not present on the system
* Fixed `compas_ghpython.artists.MeshArtist` to support ngons.
* Deprecate the method `draw` of `compas_ghpython.artists.MeshArtist` in favor of `draw_mesh`.
* Fix icosahedron generation
* Examples in docs/rhino updated to work with current codebase
* Callbacks tutorial updated to work with current codebase
* Base geometric primitives on `compas.geometry.Primitive` and `compas.geometry.Shape`
* Separated `numpy` based tranformations into separate module.

### Removed

* Removed `compas_viewers` to separate repo.
* Removed `compas_hpc` to separate repo.

## [0.7.2] 2019-08-09

### Added

* Added `compas_rhino.geometry.RhinoGeometry` to the docs.
* Added `compas.remote.services`.
* Added `compas.remote.services.network.py` service for handling requests for a browser-based network viewer.
* Possibility to call forward_kinematics on `compas.robots.RobotModel`
* Added `compas.set_precision` function for the setting the global precision used by COMPAS as a floating point number.

### Changed

* Fix mesh genus in `compas.datastructures`.
* Fixed missing import in `compas_rhino.geometry`.
* Removed circular imports from `compas_rhino.geometry`.
* Fix duplicate hfkeys in `compas.datastructures.volmesh.halffaces_on_boundary`.
* Moved `compas.remote.service.py` to `compas.remote.services.default.py`.
* Removed processing of face keys from data getter and setter in `compas.datastructures.Network`.
* Using `SimpleHTTPRequestHandler` instead of `BaseHTTPRequestHandler` to provide basic support for serving files via `GET`.
* Mesh mapping on surface without creating new mesh to keep attributes in `compas_rhino.geometry.surface.py`.
* Moving functionality from `compas_fab.artists.BaseRobotArtist` to `compas.robots.RobotModel`
* Fix exception of null-area polygon of centroid polygon in `compas.geometry.average.py`.
* Fix loss of precision during mesh welding in `compas.datastructures.mesh_weld`.

### Removed

## [0.7.1] 2019-06-29

### Added

### Changed

* Include `compas_plotters` and `compas_viewers` in the build instructions.
* Moved import of `subprocess` to Windows-specific situations.
* Fixed document functions failing when document name is `None`.
* Downgraded `numpy` requirements.
* Loosened `scipy` requirements.
* Default Python to `pythonw`.

### Removed

## [0.7.0] 2019-06-27

### Added

* Added filter shorthand for selecting OBJ, JSON files in Rhino.
* Added `compas_plotters`
* Added `compas_viewers`
* Added `compas_rhino.draw_circles` and the equivalent Artist method
* Add class functions to `compas.datastructures.VolMesh`.
* Added `face_neighborhood` class function to `compas.datastructures.Mesh`.
* Added `get_face_attributes_all` to `compas.datastructures._mixins.attributes`.
* Added `get_faces_attributes_all` to `compas.datastructures._mixins.attributes`.
* Added `compas.remote` package for making HTTP based Remote Procedure Calls.

### Changed

* Restructure halffaces as lists in `compas.datastructures.VolMesh`.
* Correctly handle `python-net` module presence during IronPython imports.
* Switched to `compas.IPY` check instead of `try-except` for preventing non IronPython friendly imports.
* Changed installation of compas packages to Rhino to support non-admin user accounts on Windows.
* Copy facedata in `mesh_quads_to_triangles`
* Added non-imported service for `compas.remote` for starting the subprocess that runs the server.

### Removed

* Removed `compas.plotters`
* Removed `compas.viewers`

## [0.6.2] 2019-04-30

### Added

### Changed

* Based mesh drawing for Rhino on RhinoCommon rather than Rhinoscriptsyntax.
* Fixed mesh drawing for Rhino 6

### Removed

## [0.6.1] 2019-04-29

### Added

### Changed

* Fixed bug in RPC. The services cannot have a `pass` statement as class body.

### Removed

## [0.6.0] 2019-04-29

### Added

* Added `center` property getter to `compas.geometry.Cirle` primitive
* Add `astar_shortest_path` to `compas.topology.traversal`.

### Changed

* Updated configuration instructions for Blender.
* Changed naming convention for drawing functions from `xdraw_` to `draw_`.
* Changed mesh drawing in Rhino to use separate mesh vertices per face. This makes the mesh look more "as expected" in *Shaded* view.

### Removed

* Removed support for Python 3.5.x by setting the minimum requirements for Numpy and Scipy to `1.16` and `1.2`, respectively.

## [0.5.2] 2019-04-12

### Added

* Added `draw_polylines` to `compas_rhino.artists.Artist`.
* Added `color` argument to `compas_rhino.artists.MeshArtist.draw_mesh`.
* Added named colors to `compas.utilities.colors.py`.

### Changed

* Fix `mesh_uv_to_xyz` in `RhinoSurface`.
* Fix 'mesh_weld' and 'meshes_join_and_weld' against consecutive duplicates in face vertices.
* Fix setting of environment variables in `System.Diagnostics.Process`-based subprocess for `XFunc` and `RPC`.
* Fix `XFunc` on RhinoMac.
* Fix `trimesh_subdivide_loop` from `compas.datastructures`.
* Changed Numpy and Scipy version requirements to allow for Python 3.5.x.

### Removed

* Removed `mixing.py` from `compas.utilities`.
* Removed `singleton.py` from `compas.utilities`.
* Removed `xscript.py` from `compas.utilities`.
* Removed `sorting.py` from `compas.utilities`.
* Removed `names.py` from `compas.utilities`.
* Removed `xfunc.py` from `compas_rhino.utilities`, use `compas.utilities.XFunc` instead.

## [0.5.1] 2019-03-25

### Added

### Changed

* Fix `XFunc` and `RPC` environment activation.
* Fix exception on Rhino Mac.
* Fix missing import on `compas_rhino.geometry`.
* Fix `compas.geometry.offset_polygon`.
* Fix installation for Rhino, related to implicit import of `matplotlib`.

### Removed

## [0.5.0] 2019-03-15

### Added

* Add `Circle` and `Sphere` primitives to `compas.geometry`.
* Add functions to `Plane` and `Box` primitives.
* Add functions to `compas_rhino` curve: `length` and `is_closed`.
* Add functions to `compas_rhino` surface: `kinks`, `closest_point`, `closest_point_on_boundaries`, and functions for mapping/remapping between XYZ and UV(0) spaces based on surface's parametrization (`point_xyz_to_uv`, `point_uv_to_xyz`, `line_uv_to_xyz`, `polyline_uv_to_xyz`, `mesh_uv_to_xyz`)
* Add `is_scalable` to `compas.robots.Joint`.

### Changed

* Fix exception in `Plane.transform`.
* Fix installer to remove old symlinks.
* Fix RPC proxy server.

## [0.4.22] 2019-03-05

### Added

* Add pretty print option to JSON formatter.
* Add remeshing based on `triangle`.
* Add compatibility with ETO forms to `compas_rhino` edge modifiers.

## [0.4.21] 2019-03-04

### Changed

* Fix import in `compas_rhino` vertex modifiers.

## [0.4.20] 2019-03-04

### Removed

* Remove `download_image_from_remote` utility function.

## [0.4.12] 2019-03-04

### Changed

* Small fixes on Rhino forms support.

## [0.4.11] 2019-03-03

### Added

* New function to join network edges into polylines: `network_polylines`.
* New mesh functions: `mesh_offset`, `mesh_thicken`, `mesh_weld` and `meshes_join_and_weld`.
* New mesh functions: `face_skewness`, `face_aspect_ratio`, `face_curvature` and `vertex_curvature`.
* New functions to get disconnected elements of  `Mesh`: `mesh_disconnected_vertices`, `mesh_disconnected_faces`, `mesh_explode`.
* New functions to get disconnected elements of  `Network`: `network_disconnected_vertices`, `network_disconnected_edges`, `network_explode`.
* Add statistics utility functions: `average`, `variance`, `standard_deviation`.
* Add `binomial_coefficient` function.
* Add option to create `Network` and `Mesh` from dictionaries of vertices and faces.
* Add `face_adjacency_vertices` to `Mesh`
* Add optional prefix to the rhino name attribute processor
* Add `mesh_move_vertices` to `compas_rhino`.
* Add support for relative mesh references in URDF.

### Changed

* Fix mesh centroid and mesh normal calculation.
* Refactor of drawing functions in `compas_blender`.
* Fix material creation in `compas_blender`.
* New default for subdivision: `catmullclark`.

## [0.4.9] 2019-02-10

### Added

* New class methods for `Polyhedron`: `from_platonicsolid` and `from_vertices_and_faces`.
* Constrained and conforming Delaunay triangulations based on Triangle.
* Predicate-based filtering of vertices and edges.
* `mesh.geometry`for geometry-specific functions.
* `trimesh_face_circle` in `mesh.geometry`.

### Changed

* Fix exception in `angle_vectors_signed` if vectors aligned
* Fix exception in `Polyline.point`
* Update Rhino installation merging Win32 and Mac implementations and defaulting the bootstrapper to the active python even if no CONDA environment is active during install.

### Removed

* Bound mesh operations.

## [0.4.8] 2019-01-28

### Added

* Curve tangent at parameter.
* Box shape.
* Numpy-based mesh transformations.
* Option to share axes among plotters.<|MERGE_RESOLUTION|>--- conflicted
+++ resolved
@@ -15,17 +15,14 @@
 
 ### Changed
 
-<<<<<<< HEAD
 * Changed implementation of `Mesh.vertices_on_boundaries` to account for special cases.
 * Changed `Mesh.edges_on_boundaries` corresponding to `Mesh.vertices_on_boundaries`.
 * Changed `Mesh.faces_on_boundaries` corresponding to `Mesh.vertices_on_boundaries`.
 * Changed `Mesh.vertices_on_boundary` to return vertices of longest boundary.
 * Changed `Mesh.edges_on_boundary` to return edges of longest boundary.
 * Changed `Mesh.faces_on_boundary` to return faces of longest boundary.
-=======
 * Fixed default value for `compas.robots.Axis`.
 * Changed surface to mesh conversion to include cleanup and filter functions, and use the outer loop of all brep faces.
->>>>>>> 8c3ed4fc
 
 ### Removed
 
