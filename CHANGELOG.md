--- conflicted
+++ resolved
@@ -28,11 +28,8 @@
 - Added `compas_rhino.geometry.RhinoGeometry` to the docs.
 - Added `compas.remote.services`.
 - Added `compas.remote.services.network.py` service for handling requests for a browser-based network viewer.
-<<<<<<< HEAD
 - Possibility to call forward_kinematics on `compas.robots.RobotModel`
-=======
 - Added `compas.set_precision` function for the setting the global precision used by COMPAS as a floating point number.
->>>>>>> bd9b0449
 
 ### Changed
 
@@ -44,12 +41,9 @@
 - Removed processing of face keys from data getter and setter in `compas.datastructures.Network`.
 - Using `SimpleHTTPRequestHandler` instead of `BaseHTTPRequestHandler` to provide basic support for serving files via `GET`.
 - Mesh mapping on surface without creating new mesh to keep attributes in `compas_rhino.geometry.surface.py`.
-<<<<<<< HEAD
 - Moving functionality from `compas_fab.artists.BaseRobotArtist` to `compas.robots.RobotModel`
-=======
 - Fix exception of null-area polygon of centroid polygon in `compas.geometry.average.py`.
 - Fix loss of precision during mesh welding in `compas.datastructures.mesh_weld`.
->>>>>>> bd9b0449
 
 ### Removed
 
