# Changelog

All notable changes to this project will be documented in this file.

The format is based on [Keep a Changelog](https://keepachangelog.com/en/1.0.0/),
and this project adheres to [Semantic Versioning](https://semver.org/spec/v2.0.0.html).


## Unreleased

### Added

### Changed

### Removed


## [1.6.3] 2021-05-26

### Added

* Added `compas.topology.astar_lightest_path`.
* Added jsonschema definitions for primitives and transformations.
* Added schema implementation to primitives and transformations.
* Added jsonschema implementation to primitives and transformations.
* Added `compas.data.is_int3`, `compas.data.is_float3`, `compas_data.is_float4x4`.

### Changed

* Extended `compas.topology.astar_shortest_path` to work on `compas.datastructures.Mesh` and `compas.datastructures.Network`.
<<<<<<< HEAD
* Allow str or int as joint type in `compas.robots.Joint` constructor
=======
* Fixed `compas.data.Data.to_jsonstring`.
* Changed `compas.data.Data.data.setter` to raise `NotImplementedError`.
* Changed annotations of `compas_blender.artists.BaseArtist`.
* Fixed `__repr__` for primitives, shapes, transformations.
>>>>>>> 581bfc21

### Removed

* Removed duplicate cases from `compas.data.DataEncoder`.

## [1.6.2] 2021-05-12

### Added

### Changed

### Removed


## [1.6.1] 2021-05-12

### Added

### Changed

### Removed


## [1.6.0] 2021-05-12

### Added

* Added infrastructure for building Grasshopper components for compas packages.
* Added first Grasshopper component: COMPAS Info.
* Added Grasshopper components for JSON serialization.
* Added `compas_rhino.utilities.set_object_attributes`.
* Added `from_jsonstring` and `to_jsonstring`.

### Changed

* Moved json dump and load to data package.
* Changed parameters and return value of `compas_rhino.utilities.get_object_attributes`.
* Removed `doctest` execution code from src.
* Removed `if __name__ == '__main__'` section from src.
* Optimized the conversion of Rhino Meshes to COMPAS meshes.
* Fix issue with GH User symlink created as directory symlink on some cases.

### Removed


## [1.5.0] 2021-04-20

### Added

* Added support for file-like objects, path strings and URLs to most of the methods previously accepting only file paths, eg. `compas.datastructures.Datastructure`, `compas.json_dump`, `compas.json_load`, etc.
* Added `pretty` parameter to `compas.json_dump` and `compas.json_dumps`.
* Added `compas.data.Data` as base object for all data objects (geometry, data structures, ...).

### Changed

* Moved `compas.utilities.DataEncoder` to `compas.data`.
* Moved `compas.utilities.DataDecoder` to `compas.data`.
* Changed base object of `compas.datastructures.Datastructure` to `compas.data.Data`.
* Changed base object of `compas.geometry.Primitive` to `compas.data.Data`.
* Renamed `Base` to `Data` for all data based classes.
* Fixed calculation of triangle normals.
* Fixed calculation of triangle areas.

### Removed


## [1.4.0] 2021-04-09

### Added

* Added Python 3.9 support.
* Added crease handling to catmull-clark subdivision scheme.
* Added `compas_ghpython.get_grasshopper_userobjects_path` to retrieve User Objects target folder.
* Added direction option for mesh thickening.
* Added check for closed meshes.
* Added 'loop' and 'frames' to schemes of `compas.datastructures.mesh.subdivision.mesh_subdivide`.

### Changed

* Fixed box scaling.
* Fixed a bug in `Polyline.divide_polyline_by_length` related to a floating point rounding error.
* Fixed bug in `RobotModel.zero_configuration`.
* Fixed bug in `compas.geometry.normals`.
* Fixed bug in `compas.datastructures.mesh.subdivision.mesh_subdivide_frames`.

### Removed


## [1.3.0] 2021-03-26

### Added

* Added a `invert` and `inverted` method `compas.geometry.Vector`.
* Added unetary `__neg__` operator for `compas.geometry.Vector`.
* Added `compas.robots.Configuration`, moved from `compas_fab`.

### Changed

* Fixed rhino packages installation to remove duplicates

### Removed


## [1.2.1] 2021-03-19

### Added

### Changed

### Removed

* Fixed API removals from 1.0.0 -> 1.2.0


## [1.2.0] 2021-03-18

### Added

* Added `divide_polyline`, `divide_polyline_by_length`, `Polyline.split_at_corners` and `Polyline.tangent_at_point_on_polyline`.
* Added the magic method `__str__` to `compas.geoemetry.Transformation`.
* Added `redraw` flag to the `compas_rhino` methods `delete_object`, `delete_objects` and `purge_objects`.
* Added the `__eq__` method for `compas.geometry.Circle` and `compas.geometry.Line`.
* Added support for Pylance through static API definitions.
* Added `halfedge_strip` method to `compas.datastructures.HalfEdge`.

### Changed

* Fixed bug where mimic joints were considered configurable.
* Fixed bug where `!=` gave incorrect results in Rhino for some compas objects.
* Fixed bug where `compas_rhino.BaseArtist.redraw` did not trigger a redraw.
* Fixed minor bugs in `compas.geometry.Polyline` and `compas.geometry.Polygon`.
* Fixed very minor bugs in `compas.geometry.Frame` and `compas.geometry.Quaternion`.
* Fixed bug in `compas_rhino.objects.MeshObject.modify`.
* Fixed bug in `compas_rhino.objects.MeshObject.modify_vertices`.
* Fixed bug in `compas_rhino.objects.MeshObject.modify_edges`.
* Fixed bug in `compas_rhino.objects.MeshObject.modify_faces`.
* Fixed bug in `compas_rhino.objects.VolMeshObject.modify`.
* Fixed bug in `compas_rhino.objects.VolMeshObject.modify_vertices`.
* Fixed bug in `compas_rhino.objects.VolMeshObject.modify_edges`.
* Fixed bug in `compas_rhino.objects.VolMeshObject.modify_faces`.
* Fixed bug in `compas_rhino.objects.NetworkObject.modify`.
* Fixed bug in `compas_rhino.objects.NetworkObject.modify_vertices`.
* Fixed bug in `compas_rhino.objects.NetworkObject.modify_edges`.
* Changed `compas_rhino.objects.inspect` to `compas_rhino.objects.inspectors`.
* Changed `compas_rhino.objects.select` to `compas_rhino.objects._select`.
* Changed `compas_rhino.objects.modify` to `compas_rhino.objects._modify`.

### Removed


## [1.1.0] 2021-02-12

### Added

* Added `RobotModel.remove_link`, `RobotModel.remove_joint`, `RobotModel.to_urdf_string`, and `RobotModel.ensure_geometry`.
* Added Blender Python-example to the documentation section: Tutorials -> Robots
* Added `compas_blender.unload_modules`.
* Added `after_rhino_install` and `after_rhino_uninstall` pluggable interfaces to extend the install/uninstall with arbitrary steps.

### Changed

* Fixed bug in parameter list of function `mesh_bounding_box` bound as method `Mesh.bounding_box`.
* Fixed bug in `RobotModel/RobotModelArtist.update` which raised an error when the geometry had not been loaded.
* Changed exception type when subdivide scheme argument is incorrect on `mesh_subdivide`.
* The `compas_rhino.artist.RobotModelArtist` functions `draw_visual` and `draw_collision` now return list of newly created Rhino object guids.
* Added ability of `RobotModel.add_link` to accept primitives in addition to meshes.
* Fixed bug regarding the computation of `Joint.current_origin`.
* Fixed bug regarding a repeated call to `RobotModel.add_joint`.
* Fixed bug in `compas_blender.RobotModelArtist.update`.
* Fixed bug in `compas.datastructures.mesh_slice_plane`.
* Fixed bug where initialising a `compas_blender.artists.Robotmodelartist` would create a new collection for each mesh and then also not put the mesh iton the created collection. 
* Changed the initialisation of `compas_blender.artists.Robotmodelartist` to include a `collection`-parameter instead of a `layer`-parameter to be more consistent with Blender's nomenclature. 
* Used a utility function from `compas_blender.utilities` to create the collection if none exists instead of using a new call to a bpy-method. 

### Removed


## [1.0.0] 2021-01-18

### Added

* Added `compas.datastructures.mesh.trimesh_samplepoints_numpy`.

### Changed

* Fix Rhino7 Mac installation path
* Separate `compas.robots.Joint.origin` into the static parent-relative `origin` and the dynamic world-relative `current_origin`.
* Separate `compas.robots.Joint.axis` into the static parent-relative `axis` and the dynamic world-relative `current_axis`.
* Fixed support to convert back and forth between `compas.datastructures.Graph` and NetworkX `DiGraph`.

### Removed


## [0.19.3] 2020-12-17

### Added

### Changed
* Fix bug in `compas.datastructures.Network.neighborhood`.

### Removed


## [0.19.2] 2020-12-17

### Added

### Changed

* Changed `compas._os.prepare_environment` to prepend environment paths (fixes problem with RPC on windows).

### Removed


## [0.19.1] 2020-12-10

### Added

### Changed

* Fix bug in `compas.datastructures.AttributesView`.

### Removed


## [0.19.0] 2020-12-09

### Added

* Added `is_osx`.

### Changed

* Fix default namespace handling in URDF documents.
* Allow custom/unknown attributes in URDF `Dynamics` element.
* Moved os functions from `compas` to `compas._os`.
* Fixed bug in `is_linux`.
* Changed `is_windows` to work for CPython and IronPython.
* Changed `compas._os` functions to use `is_windows`, `is_mono`, `is_osx`.
* Changed IronPython checks to `compas.IPY` instead of `compas.is_ironpython`.
* Fixed data serialization in `compas.datastructures.HalfFace`.

### Removed

* Removed all implementations of `draw_collection`.


## [0.18.1] 2020-12-01

### Added

* Added URDF and XML writers.
* Added `compas.robots.RobotModel.to_urdf_file`.
* Added `compas.files.URDF.from_robot`.

### Changed

* Changed implementation of `Mesh.vertices_on_boundaries` to account for special cases.
* Changed `Mesh.edges_on_boundaries` corresponding to `Mesh.vertices_on_boundaries`.
* Changed `Mesh.faces_on_boundaries` corresponding to `Mesh.vertices_on_boundaries`.
* Changed `Mesh.vertices_on_boundary` to return vertices of longest boundary.
* Changed `Mesh.edges_on_boundary` to return edges of longest boundary.
* Changed `Mesh.faces_on_boundary` to return faces of longest boundary.
* Fixed default value for `compas.robots.Axis`.
* Changed surface to mesh conversion to include cleanup and filter functions, and use the outer loop of all brep faces.

### Removed


## [0.18.0] 2020-11-24

### Added

* Added `remap_values` to `compas_utilities`.
* Added `compas.datastructures.mesh_slice_plane`.
* Added `compas.json_dump`, `compas.json_dumps`, `compas.json_load`, `compas.json_loads`.

### Changed

* Fixed bug in `compas.datastructures.Network.delete_node`.
* Fixed bug in `compas.datastructures.Network.delete_edge`.
* Fixed bug in select functions for individual objects in `compas_rhino.utilities`.
* Fixed bug in `compas.datastructures.mesh_merge_faces`.
* changed base of `compas.geometry.Transformation` to `compas.base.Base`.

### Removed

* Removed `compas.datastructures.mesh_cut_by_plane`.

## [0.17.3] 2020-11-20

### Added

### Changed

* Fixed bug in `compas.geometry.is_coplanar`.
* Fixed bug in `compas.datastructures.mesh_merg_faces`.
* Fixed bug in `compas.robots.RobotModel.add_link`.
* Fixed bug in `compas.datastructures.Volmesh.cell_to_mesh`.

### Removed


## [0.17.2] 2020-11-04

### Added

### Changed

* Fixed bug in `__getstate__`, `__setstate__` of `compas.base.Base`.
* Fixed bug in `compas_rhino.artists.MeshArtist` and `compas_rhino.artists.NetworkArtist`.
* Changed length and force constraints of DR to optional parameters.
* Removed `ABCMeta` from the list of base classes of several objects in compas.

### Removed


## [0.17.1] 2020-10-28

### Added

* Added `compas_rhino.artists.BoxArtist.draw_collection`.
* Added option to show/hide vertices, edges, and faces in `compas_rhino.artists.CapsuleArtist.draw`.
* Added option to show/hide vertices, edges, and faces in `compas_rhino.artists.ConeArtist.draw`.
* Added option to show/hide vertices, edges, and faces in `compas_rhino.artists.CylinderArtist.draw`.
* Added option to show/hide vertices, edges, and faces in `compas_rhino.artists.PolyhedronArtist.draw`.
* Added option to show/hide vertices, edges, and faces in `compas_rhino.artists.SphereArtist.draw`.
* Added option to show/hide vertices, edges, and faces in `compas_rhino.artists.TorusArtist.draw`.
* Added option to show/hide vertices, edges, and faces in `compas_rhino.artists.PolygonArtist.draw`.
* Added option to show/hide vertices, edges, and faces in `compas_rhino.artists.PolylineArtist.draw`.
* Added option to show/hide vertices, edges, and faces in `compas_rhino.artists.VectorArtist.draw`.

### Changed

* Changed implementation of `compas_rhino.artists.BoxArtist.draw`.
* Fixed bug in `compas.geometry.Capsule`.
* Fixed bug in `compas.geometry.Cone`.
* Changed `compas_rhino.draw_mesh` to support Ngons if available.
* Fixed bug in polyhedron data.

### Removed

* Removed `compas_rhino.artists.PointArtist.draw_collection`.
* Removed `compas_rhino.artists.CircleArtist.draw_collection`.
* Removed `compas_rhino.artists.LineArtist.draw_collection`.

## [0.16.9] 2020-10-21

### Added

* Added binary STL writer.
* Added constructor `from_euler_angles` to `compas.geometry.Transformation`.
* Added method for adding objects from a list to `compas_plotters.GeometryPlotter`.
* Added `compas_rhino.artists.BoxArtist`.
* Added `compas_rhino.artists.CapsuleArtist`.
* Added `compas.geometry.Polyhedron.from_halfspaces` and `compas.geometry.Polyhedron.from_planes`.
* Added `compas.geometry.is_point_behind_plane` and `compas.geometry.is_point_in_polyhedron`.
* Added `centroid` and `bounding_box` properties to `compas.geometry.Pointcloud`.
* Added `edges` property to `compas.geometry.Box`.
* Added `edges` property to `compas.geometry.Polyhedron`.
* Added `compas.datastructures.network_smooth_centroid`.

### Changed

* Fixed bug in handling of keys in edge attribute functions of `compas.datastructures.Halfedge`.
* Fixed bug in `compas.geometry.Polygon.lines`.
* Fixed bug in `compas.geometry.Polyline.lines`.
* Changed `compas.geometry.Shape.to_vertices_and_faces` to `abstractmethod`.
* Fixed bug in magic methods of `compas.geometry.Box`.
* Fixed bug in `compas.geometry.Box.contains`.
* Fixed bug in `delete_vertex` and `delete_face` in `compas.datastructures.Halfedge`.
* Fixed bug in `delete_node` of `compas.datastructures.Graph`.
* Fixed bug in `summary` method of `compas.datastructures.Graph` and `compas.datastructures.Halfedge`.

### Removed


## [0.16.8] 2020-10-14

### Added

* Added `RobotModelArtist` to `compas_rhino`, `compas_ghpython` and `compas_blender`.
* Added `ToolModel`.
* Added `compas.geometry.Pointcloud`.
* Added `compas.utilities.grouper`.
* Added `PolygonArtist`, `PolylineArtist` to `GeometryPlotter`.

### Changed

* `Mesh` takes name of `Shape` in `Mesh.from_shape`.
* Fixed `zoom_extents` of `GeometryPlotter`.

### Removed

* Removed `SegmentArtist` from `compas_plotters`.

## [0.16.7] 2020-10-06

### Added

* Added functionality to the RPC service to automatically reload modules if a change is detected.

### Changed

### Removed


## [0.16.6] 2020-09-30

### Added

* Added `compas_plotters.geometryplotter.GeometryPlotter` for COMPAS geometry objects.

### Changed

* Changed `compas.base.Base.dtype` to property.
* Changed JSON schema to draft 7.
* Changed version processing to `distutils.version.LooseVersion`.

### Removed


## [0.16.5] 2020-09-26

### Added

* Added tests for halfedge data schemas.

### Changed

* Fixed RGB color processing in `compas.utilities.color_to_colordict`.
* Fixed Blender object and dat amanagement to avoid `malloc` problems.
* Updated Blender data structure artists.
* Changed Blender unused data clearing to also clear collections.
* Fixed JSON data validation of base COMPAS object.

### Removed


## [0.16.4] 2020-09-24

### Added

### Changed

* Fixed bug in `compas.geometry.Box.vertices`.

### Removed


## [0.16.3] 2020-09-23

### Added

* Added abstract `DATASCHEMA` to `compas.base.Base`.
* Added abstract `JSONSCHEMA` to `compas.base.Base`.
* Added `validate_data` to `compas.base.Base`.
* Added `validate_json` to `compas.base.Base`.
* Added implementation of `DATASCHEMA` to `compas.datastructures.Halfedge`.
* Added implementation of `JSONSCHEMA` to `compas.datastructures.Halfedge`.
* Added `NodeAttributeView`.
* Added implementation of `DATASCHEMA` to `compas.datastructures.Graph`.
* Added implementation of `JSONSCHEMA` to `compas.datastructures.Graph`.
* Added `compas.rpc.Proxy.restart_server`.
* Added `compas_rhino.objects.NetworkObject`.
* Added constructors `from_matrix` and `from_rotation` to `compas.geometry.Quaternion`.
* Added `draw_collection` methods to Grasshopper artists.

### Changed

* Updated naming conventions in `compas.datastructures.HalfFace` and `compas.datastructures.VolMesh`
* Moved `compas.datastructures.Datastructure` to `compas.datastructures.datastructure`.
* Changed base class of `compas.datastructures.Datastructure` to `compas.base.Base`.
* Changed `from_json` to `to_json` of meshes to use encoders and decoders.
* Moved `MutableMapping` to `compas.datastructures._mutablemapping`.
* Moved attribute views to `compas.datastructure.attributes`.

### Removed

* Removed `from_json`, `to_json`, `to_data`, `copy`, `transformed` from primitives, defaulting to the base implementation in `compas.geometry.Primitive`.
* Removed `from_json`, `to_json`, `to_data`, `copy`, `__str__`, from datastructures, defaulting to the base implementation in `compas.datastructure.Datastructure`.

## [0.16.2] 2020-08-06

### Added

* Added plugin system based on decorators: `compas.plugins.pluggable` & `compas.plugins.plugin`.
* Added `compas_rhino` implementation of the boolean operation pluggable interfaces (union/difference/intersection).
* Added `compas.datastructures.Mesh.transform_numpy`.
* Added `PluginNotInstalledError`.
* Added `compas.geometry.booleans`.
* Added tolerance parameter to angle functions.
* Added support for Rhino 7 in install/uninstall routines.
* Added install/uninstall for Rhino plugins (with support for Rhino 7).
* Added base class for all COMPAS objects `compas.base.Base`.
* Added base class for all Rhino objects representing COMPAS objects `compas_rhino.objects.Object`.
* Added mesh object representing COMPAS meshes in Rhino `compas_rhino.objects.MeshObject`.
* Added the methods `to_data` and `from_data` to `compas.robots.RobotModel`.

### Changed

* Restructure and reorganize volmesh datastructure
* Fixed scaling bug in `compas.geometry.Sphere`
* Fixed bug in `compas.datastructures.Mesh.add_vertex`.
* Fixed performance issue affecting IronPython when iterating over vertices and their attributes.
* Changed return value of drawing functions of `compas_rhino.artists.MeshArtist` to list of GUID.
* Changed return value of drawing functions of `compas_rhino.artists.NetworkArtist` to list of GUID.
* Moved "inspectors" to `compas_rhino.objects`.
* Moved "modifiers" to `compas_rhino.objects`.
* Connection attempts can now be set for `compas.Proxy.start_server` using the
  attribute `Proxy.max_conn_attempts`.
* `Scale.from_factors` can now be created from anchor frame.
* Changed vertex reading of PLY files to include all property information.

### Removed

* Removed CGAL based boolean implementations.
* Removed artist mixins from `compas_rhino`.
* Removed `clear_` functions from `compas_rhino.artists.MeshArtist`.
* Removed `clear_` functions from `compas_rhino.artists.NetworkArtist`.
* Removed `to_data`, `from_data` from `compas_rhino.artists`.
* Removed `compas_rhino.artists.BoxArtist` stub.
* Removed references to "edge" dict from `compas.datastructures.VolMesh`.

## [0.16.1] 2020-06-08

### Added

### Changed

* Fixed scaling bug in `compas.geometry.Sphere`

### Removed

## [0.16.0] 2020-06-05

### Added

* Added `compas_rhino.geometry.RhinoVector`.
* Added basic mesh cutting (`compas.datastructures.Mesh.cut()`).
* Added `compas.datastructures.Mesh.join(other)`.
* Added `compas.geometry.argmin` and `compas.geometry.argmax`.
* Added STL witer.
* Added `compas.datastructures.Mesh.to_stl`.
* Added `unweld` option to obj writing.

### Changed

* Fixed bug in `FaceAttributeView.__get_item__`: access to default was tried before attrs.
* Fixed bug in `EdgeAttributeView.__get_item__`: access to default was tried before attrs.
* Changed `VertexAttributeView.__get_item__` to follow access logic of `FaceAttributeView`.
* Fixed bug in `draw_edges` in `compas_rhino`'s `EdgeArtist`.
* Fixed bug in `draw_edges` in `compas_ghpython`'s `EdgeArtist`.
* Fixed bug in ``compas_rhino.geometry.RhinoSurface.brep_to_compas``.
* Fixed bug in ``compas.geometry.Box.from_bounding_box``
* Fixed bug in ``compas.geometry.Box.from_width_height_depth``
* Fixed inconsistencies in ``compas.geometry._transformations``.
* Renamed ``compas.geometry.Frame.to_local_coords`` to ``compas.geometry.Frame.to_local_coordinates``
* Renamed ``compas.geometry.Frame.to_world_coords`` to ``compas.geometry.Frame.to_world_coordinates``
* Renamed ``compas.geometry.Transformation.change_basis`` to ``compas.geometry.Transformation.from_change_of_basis``
* Renamed ``compas.geometry.matrix_change_basis`` to ``compas.geometry.matrix_from_change_of_basis``
* Renamed ``compas.geometry.Projection.orthogonal`` to ``compas.geometry.Projection.from_plane`` and changed input params
* Renamed ``compas.geometry.Projection.parallel`` to ``compas.geometry.Projection.from_plane_and_direction`` and changed input params
* Renamed ``compas.geometry.Projection.perspective`` to ``compas.geometry.Projection.from_plane_and_point`` and changed input params
* Changed constructor of all ``compas.geometry.Transformation`` and derivatives. Preferred way of creating any ``compas.geometry.Transformation`` is with the classmethods ``from_*``
* Changed params (point, normal) into plane for ``compas.geometry.matrix_from_parallel_projection``, ``compas.geometry.matrix_from_orthogonal_projection`` and ``compas.geometry.matrix_from_perspective_projection``

### Removed

## [0.15.6] 2020-04-27

### Added

* Extended glTF support.
* Added classmethod `from_geometry` to `RhinoMesh`
* Added `intersection_sphere_line`
* Added `intersection_plane_circle`
* Added `tangent_points_to_circle_xy`
* Added basic OBJ file writing.
* Added `Mesh.to_obj`.

### Changed

* Fixed bug in `Box.from_bounding_box`.
* Updated Blender installation docs for latest release.
* Fixed `robot.forward_kinematics()` when requested for base link.
* Fixed bug in `to_compas` conversion of Rhino meshes.
* Fixed bug where `compas.geometry.Primitive` derived classes cannot be serialized by jsonpickle.

### Removed

## [0.15.5] 2020-03-29

### Added

* Added classmethod `from_geometry` to `RhinoMesh`.
* Added conversion to polygons to `BaseMesh`.
* Re-added length, divide, space methods of `RhinoCurve`.
* Added basic OFF file writing.
* Added basic PLY file writing.
* Added `Mesh.to_ply`.
* Added `Mesh.to_off`.

### Changed

* Fixed object naming in artists of `compas_ghpython`.
* Resizing of Rhino property form.
* Fixed orientation of `RhinoSurface` discretisation.
* Check for existence of object in Rhino purge functions.
* Fixed bug in mesh boundary functions.

### Removed


## [0.15.4] 2020-03-05

### Added

* Added algorithm for pulling points onto mesh.
* Added base ellipse class to geometry primitives.
* Added circle artist to plotters.
* Added mesh artist to plotters.
* Added ellipse artist to plotters.
* Added support for robot mimicking joints.

### Changed

* Fixed bugs in `compas_rhino.artists.NetworkArtist`.
* Add conda executable path to `compas_bootstrapper.py`.

### Removed


## [0.15.3] 2020-02-26

### Added

* Added optional class parameter to `RhinoMesh.to_compas`.
* Added max int key to serialization of graph.

### Changed

* Changed name of base mesh implementation to `BaseMesh`.
* Changed name of base network implementation to `BaseNetwork`.
* Fixed bug in face finding function.

### Removed

* Removed optional requirements from setup file.
* Removed parameters from default polyhedron constructor.

## [0.15.2] 2020-02-20

### Added

### Changed

### Removed

## [0.15.1] 2020-02-16

### Added

* Added glTF support.
* Added graph and halfedge data structures.
* Added Rhino line geometry.
* Added Rhino plane geometry.

### Changed

* Fixed `compas_hpc` import problem.
* Split up topology part from geometry part for network and mesh.
* Split up network and mesh naming conventions.
* Reworked network face cycle finding.
* Updated mesh from lines.
* Updated network plotter in correspondence with network.
* Integrated mixin functionality and removed mixins.
* Meshes are now initially hidden in `compas_blender.artists.RobotModelArtist`.
* `compas_blender.artists.RobotModelArtist.draw_visual` and `compas_blender.artists.RobotModelArtist.draw_collision` now show those meshes.
* Renamed the method `draw_geometry` of `compas.robots.base_artist.RobotModelBaseArtist` to `create_geometry`.

### Removed

* Removed parallelization from network algorithms.
* Removed numba based dr implementations.

## [0.15.0] 2020-01-24

### Added

* Added `to_compas` to `compas_rhino.geometry.RhinoPoint`.
* Added `to_compas` to `compas_rhino.geometry.RhinoLine`.
* Added `to_compas` to `compas_rhino.geometry.RhinoCurve`.
* Added `to_compas` to `compas_rhino.geometry.RhinoMesh`.
* Added `brep_to_compas` to `compas_rhino.geometry.RhinoSurface`.
* Added `uv_to_compas` to `compas_rhino.geometry.RhinoSurface`.
* Added `heightfield_to_compas` to `compas_rhino.geometry.RhinoSurface`.
* Added `compas.datastructures.mesh_pull_points_numpy`.

### Changed

* Moved `compas_rhino.conduits` into `compas_rhino.artists`.
* Fixed bug in `compas.datastructures.Mesh.edges_where`.
* Fixed bug in `compas.datastructures.Mesh.faces_where`.
* Fixed bug in `compas.datastructures.Mesh.edge_attributes`.
* Fixed bug in `compas.datastructures.Mesh.face_attributes`.
* Fixed bug in `compas.datastructures.Mesh.edges`.
* Fixed bug in `compas.datastructures.Mesh.faces`.
* Fixed bug in `compas.datastructures.Mesh.offset`.

### Removed

* Removed deprecated `compas.geometry.xforms`.
* Removed deprecated `compas_rhino.helpers`.
* Removed `compas_rhino.constructors`.

## [0.14.0] 2020-01-21

### Added

* Added `compas.datastructures.mesh.Mesh.any_vertex`.
* Added `compas.datastructures.mesh.Mesh.any_face`.
* Added `compas.datastructures.mesh.Mesh.any_edge`.
* Added `compas.datastructures.mesh.Mesh.vertex_attribute`.
* Added `compas.datastructures.mesh.Mesh.vertex_attributes`.
* Added `compas.datastructures.mesh.Mesh.vertices_attribute`.
* Added `compas.datastructures.mesh.Mesh.vertices_attributes`.
* Added `compas.datastructures.mesh.Mesh.edge_attribute`.
* Added `compas.datastructures.mesh.Mesh.edge_attributes`.
* Added `compas.datastructures.mesh.Mesh.edges_attribute`.
* Added `compas.datastructures.mesh.Mesh.edges_attributes`.
* Added `compas.datastructures.mesh.Mesh.face_attribute`.
* Added `compas.datastructures.mesh.Mesh.face_attributes`.
* Added `compas.datastructures.mesh.Mesh.faces_attribute`.
* Added `compas.datastructures.mesh.Mesh.faces_attributes`.
* Added mutable attribute view for mesh vertex/face/edge attributes.

### Changed

* Default Mesh vertex, face, edge attributes are no longer copied and stored explicitly per vertex, face, edge, repesctively.
* Updating default attributes now only changes the corresponding default attribute dict.
* Updated `mesh_quads_to_triangles` to copy only customised face attributes onto newly created faces.
* Fixed bug in `compas.geometry.is_point_in_circle`.
* Fixed bug in `compas.geometry.is_polygon_convex`.
* Fixed bug in `compas.geometry.Polygon.is_convex`.
* Renamed `compas.datastructures.Mesh.has_vertex` to `compas.datastructures.Mesh.is_vertex`.
* Renamed `compas.datastructures.Mesh.has_face` to `compas.datastructures.Mesh.is_face`.
* Split `compas.datastructures.Mesh.has_edge` into `compas.datastructures.Mesh.is_edge` and `compas.datastructures.Mesh.is_halfedge`.

### Removed

* Removed `compas.datastructures.mesh.Mesh.get_any_vertex`.
* Removed `compas.datastructures.mesh.Mesh.get_any_face`.
* Removed `compas.datastructures.mesh.Mesh.get_any_edge`.
* Removed `compas.datastructures.mesh.Mesh.get_vertex_attribute`.
* Removed `compas.datastructures.mesh.Mesh.get_vertex_attributes`.
* Removed `compas.datastructures.mesh.Mesh.get_vertices_attribute`.
* Removed `compas.datastructures.mesh.Mesh.get_vertices_attributes`.
* Removed `compas.datastructures.mesh.Mesh.get_edge_attribute`.
* Removed `compas.datastructures.mesh.Mesh.get_edge_attributes`.
* Removed `compas.datastructures.mesh.Mesh.get_edges_attribute`.
* Removed `compas.datastructures.mesh.Mesh.get_edges_attributes`.
* Removed `compas.datastructures.mesh.Mesh.get_face_attribute`.
* Removed `compas.datastructures.mesh.Mesh.get_face_attributes`.
* Removed `compas.datastructures.mesh.Mesh.get_faces_attribute`.
* Removed `compas.datastructures.mesh.Mesh.get_faces_attributes`.
* Removed `compas.datastructures.mesh.Mesh.set_vertex_attribute`.
* Removed `compas.datastructures.mesh.Mesh.set_vertex_attributes`.
* Removed `compas.datastructures.mesh.Mesh.set_vertices_attribute`.
* Removed `compas.datastructures.mesh.Mesh.set_vertices_attributes`.
* Removed `compas.datastructures.mesh.Mesh.set_edge_attribute`.
* Removed `compas.datastructures.mesh.Mesh.set_edge_attributes`.
* Removed `compas.datastructures.mesh.Mesh.set_edges_attribute`.
* Removed `compas.datastructures.mesh.Mesh.set_edges_attributes`.
* Removed `compas.datastructures.mesh.Mesh.set_face_attribute`.
* Removed `compas.datastructures.mesh.Mesh.set_face_attributes`.
* Removed `compas.datastructures.mesh.Mesh.set_faces_attribute`.
* Removed `compas.datastructures.mesh.Mesh.set_faces_attributes`.
* Removed `print` statement from curvature module.

## [0.13.3] 2020-01-10

### Added

* `compas_rhino.artists.ShapeArtist` as base artist for all shape artists.
* Added `layer`, `name`, `color` attributes to `compas_rhino.artists.PrimitiveArtist`.
* Added `layer`, `name` attributes to `compas_rhino.artists.ShapeArtist`.
* Added `layer`, `name` attributes to `compas_rhino.artists.MeshArtist`.
* Added `clear_layer` method to `compas_rhino.artists.PrimitiveArtist`.
* Added `clear_layer` method to `compas_rhino.artists.ShapeArtist`.
* Added `clear_layer` method to `compas_rhino.artists.MeshArtist`.

### Changed

* Renamed `compas.utilities.maps.geometric_key2` to `geometric_key_xy`.
* Fixed bug in mirror functions.
* Fixed mirroring tests.
* Moved `BaseMesh`, `matrices`, `operations` to `compas.datastructures.mesh.core`.
* Added `transform` and `transformed` (and others) to `Mesh`.

### Removed

* `compas_rhino.artists.BoxArtist`
* Removed `layer` attribute from `compas_rhino.artists.Artist`.
* Removed `clear_layer` method from `compas_rhino.artists.Artist`.

## [0.13.2] 2020-01-06

### Added

* File reading functions for ascii files in `compas.files` has moved from the individual reader classes to a new parent class, `BaseReader`.

### Changed

* Rebased `compas_rhino.artists.MeshArtist` on new-style artist `compas_rhino.artists.Artist`.
* Renamed `compas_rhino.artists.MeshArtist.defaults` to `compas_rhino.artists.MeshArtist.settings`.
* Changed usage of (nonexisting) `compas_rhino.get_object` to `compas_rhino.get_objects`.
* Integrated vertex, face, edge mixins into `compas_rhino.artists.MeshArtist`.
* Integrated vertex, edge mixins into `compas_rhino.artists.NetworkArtist`.
* Rebased `compas_rhino.artists.VolMeshArtist` on `compas_rhino.artists.MeshArtist`.

### Removed

## [0.13.0] 2019-12-16

### Added

* Added DOI to bibtex entry.
* Added conversion for old mesh JSON data.

### Changed

* Indirectly changed mesh serialization to JSON (by changing key conversion and moving conversion into JSON methods).
* Moved conversion of int keys of mesh data to strings for json serialization to from/to json.
* Moved from/to methods for mesh into mesh definition.
* Subdivision algorithms use fast mesh copy.

### Removed

* Support for non-integer vertex and face identifiers in mesh.

## [0.12.4] 2019-12-11

### Added

### Changed

### Removed

## [0.12.3] 2019-12-11

### Added

* Added `mesh_subdivide_frames` to `compas.datastructures.subdivision`

### Changed

### Removed

## [0.12.2] 2019-12-11

### Added

* Added `intersection_segment_polyline` to `compas.geometry.intersections`
* Added `intersection_segment_polyline_xy` to `compas.geometry.intersections`
* Added `from_sides_and_radius` to `compas.geometry.Polygon`

### Changed

* Reworked docstrings of methods in `compas.geometry.queries`
* Set default `tol` to `1e-6` in `compas.geometry.queries`

### Removed

## [[0.12.1] 2019-12-10] 2019-12-10

### Added

* Added inherited methods to class docs.
* Added data structure mixins to the docs.
* Added `data` and `from_data` to `compas.geometry.Polyhedron`
* Added explicit support for collections to `compas_blender`

### Changed

* Bottom face of cylinder shape should be flipped.
* Face reading mechanism of OFF reader.
* `compas.geometry.Box` is now centred at origin by default.

### Removed

* Removed `compas.remote` because it does not provide an advatage over `compas.rpc`.

## [[0.11.4] 2019-11-26] 2019-11-26

### Added

* Added `compas_rhino.etoforms.ImageForm`.
* Added `doc8` as dev requirement.

### Changed

* Changed `compas_rhino.install_plugin` to use only the plugin name, w/o the GUID.
* Changed `iterable_like` to prevent exhausting generators passed as targets.

### Removed

* Removed `compas_rhino.ui.Controller`.
* Removed `compas_rhino.ui.Button`.

## [[0.11.2] 2019-11-19] 2019-11-19

### Added

* Added factory methods for `compas_rhino.artists._Artist`

### Changed

* Set `compas_rhino.artists.FrameArtist` layer clear to false by default.
* Wrapped internals of RPC dispatch method in try-except to catch any import problems and report back on the client side.
* Stopping of HTTP server (`compas.remote`) is now handled properly through separate thread.
* Fixed mutable init parameters of `RobotModel`
* Fixed bug in `mesh_quads_to_triangles` that caused face data to be deleted even when not necessary.
* Switched to `compas.geometry.KDTree` as fallback for `scipy.spatial.cKDTree` instead of Rhino `RTree` because it currently fails.

### Removed

## [0.11.0] 2019-11-09

### Added

* Added `iterable_like` to `compas.utilities.itertools_`
* Added `compas.geometry.icp_numpy` for pointcloud alignment using ICP.
* Added RPC command-line utility: `$ compas_rpc {start|stop} [--port PORT]`
* Added `__version__` to `compas_plotters`.
* Added `compas_plotters` to `.bumpversion.cfg`.
* Added `Colormap` to `compas.utilities`.
* Added `is_line_line_colinear()` to `compas.geometry`
* Added link to Github wiki for devguide.
* Added pointcloud alignment example to docs.
* Show git hash on `compas.__version__` if installed from git.
* Added `autopep8` to dev requirements.
* Added methods `add_joint` and `add_link` to `RobotModel`
* Added support for geometric primitives to JSON data encoder and decoder.
* Added support for `data` to all geometric primitives.

### Changed

* Docs are only deployed to github pages for tagged commits.
* Fixing printing issue with `compas.geometry.Quarternion` in ironPython.
* Fixed a missing import in `compas.geometry.Polygon`.
* Removed unused imports in `compas.geometry.Polyline`.
* Adjusted `compas.geometry.Quarternion.conjugate()` to in-place change, added `compas.geometry.Quarternion.conjugated()` instead which returns a new quarternion object.
* Fixed `rotation` property of `Transformation`.
* Simplified plugin installation (use plugin name only, without GUID).
* Bind RPC server to `0.0.0.0` instead of `localhost`.
* Fixed different argument naming between Rhino5 and Rhino6 of `rs.LayerVisible()` in `compas_rhino.utilities.objects`.

### Removed

## [0.10.0] 2019-10-28

### Added

* Added method for computing the determinant of the matrix of a transformation `compas.geometry.Transformation.determinant`.
* Added method for transposing (the matrix of) a transformation in-place `compas.geometry.Transformation.transpose`.
* Added method creating a transposed copy of a transformation `compas.geometry.Transformation.transposed`.
* Added method for invertig (the matrix of) a transformation in-place `compas.geometry.Transformation.invert`.
* Added `compas.geometry.Transformation.inverted` as an alias for `compas.geometry.Transformation.inverse`.
* Added method creating a copy of a transformation instance with a given transformation concatenated `compas.geometry.Transformation.concatenated`.
* Added method `to_vertices_and_faces` to all the classes inheriting from `compas.geometry.Shape` to create a `Mesh` representation of them.

### Changed

* Changed `compas.geometry.Transformation.inverse` to return an inverted copy of the transformation.
* Changed `compas.geometry.Transformation.decompose` to `compas.geometry.Transformation.decomposed`.
* Changed `compas.geometry.Transformation.concatenate` to add another transformation to the transformation instance.

### Removed

## [0.9.1] 2019-10-28

### Added

* Added `compas.geometry.Point.transform_collection` and `compas.geometry.Point.transformed_collection`.
* Added `compas.geometry.Vector.transform_collection` and `compas.geometry.Vector.transformed_collection`.
* Added `compas.geometry.Line.transform_collection` and `compas.geometry.Line.transformed_collection`.
* Added support for new Python plugin location for Rhino 6.0 on Mac.
* Added `compas.geometry.bestfit_frame_numpy`

### Changed

* Fixed transformation of start and end point of `compas.geometry.Line` to update the point objects in place.
* Fixed return value of `compas.numerical.pca_numpy` to return mean not as nested list.

### Removed

## [0.9.0] 2019-10-21

### Added

* Added `matrix_change_basis`, `Transformation.change_basis`
* Added `matrix_from_frame_to_frame`
* Added non-numpy versions of `global_coords`, `local_coords`
* Added static method `Frame.local_to_local_coords`
* Added `__getitem__`, `__setitem__` and `__eq__` to `Quaternion`
* Added `Vector.scaled` and `Vector.unitized`
* Added `transform_frames` and respective helper functions `dehomogenize_and_unflatten_frames`, `homogenize_and_flatten_frames`
* Added `transform_frames_numpy` and respective helper functions `dehomogenize_and_unflatten_frames_numpy`, `homogenize_and_flatten_frames_numpy`

### Changed

* Renamed `global_coords_numpy` and `local_coords_numpy` to `local_to_world_coords_numpy` and `world_to_local_coords_numpy`.
* Changed parameters `origin` `uvw` of `local_to_world_coords_numpy` and `world_to_local_coords_numpy` to `frame`.
* Fixed some returns of `Frame` and `Rotation` to use `Vector` or `Quaternion`
* Renamed methods `Frame.represent_point/vector/frame_in_global_coordinates` and `Frame.represent_point/vector/frame_in_local_coordinates` to `Frame.to_local_coords` and `Frame.to_world_coords`.

### Removed

## [0.8.1] 2019-10-01

### Added

### Changed

* Fixed unguarded import of `numpy` based transformations in mesh package.

### Removed

## [0.8.0] 2019-10-01

### Added

* Added test section for `compas.geometry.transformations`
* Added `tol` parameter to `queries.is_colinear`
* Added compas rhino installer for Rhino Mac 6.0 `compas_rhino.__init__`.
* Added oriented bounding box for meshes `compas.datastructures.mesh_oriented_bounding_box_numpy`.
* Added full testing functions for `compas.datastructures.mesh`
* Added `draw_mesh` to `compas_ghpython.artists.MeshArtist`

### Changed

* Generate sphinx documentation from markdown files in repo root for top level sections.
* Merged `compas.geometry.xforms` into `compas.geometry.transformations`
* Fixed `AttributeError: 'Mesh' object has no attribute 'neighbors'`
* Fixed Key error with `Mesh.boundary()`
* Extended `offset_polygon` and `offset_polyline` to handle colinear segments
* Fixed unsorted mesh vertex coordinates `xyz` in `compas_viewers.viewer.MeshView`
* Changed stderr parameter from STDOUT to PIPE in `compas.rpc.Proxy` for Rhino Mac 6.0.
* Fixed import of `delaunay_from_points` in `Mesh.from_points`.
* More control over drawing of text labels in Rhino.
* Extension of `face_vertex_descendant` and `face_vertex_ancestor` in `Mesh`.
* Changed the name and meaning of the parameter `oriented` in the function `Mesh.edges_on_boundary`.
* Add `axis` and `origin` defaults to `compas.robots.Joint`
* Unified vertices and face import order for .obj files with python2 and 3
* Changed python interpreter selection (e.g. RPC calls) to fallback to `python` if `pythonw` is not present on the system
* Fixed `compas_ghpython.artists.MeshArtist` to support ngons.
* Deprecate the method `draw` of `compas_ghpython.artists.MeshArtist` in favor of `draw_mesh`.
* Fix icosahedron generation
* Examples in docs/rhino updated to work with current codebase
* Callbacks tutorial updated to work with current codebase
* Base geometric primitives on `compas.geometry.Primitive` and `compas.geometry.Shape`
* Separated `numpy` based tranformations into separate module.

### Removed

* Removed `compas_viewers` to separate repo.
* Removed `compas_hpc` to separate repo.

## [0.7.2] 2019-08-09

### Added

* Added `compas_rhino.geometry.RhinoGeometry` to the docs.
* Added `compas.remote.services`.
* Added `compas.remote.services.network.py` service for handling requests for a browser-based network viewer.
* Possibility to call forward_kinematics on `compas.robots.RobotModel`
* Added `compas.set_precision` function for the setting the global precision used by COMPAS as a floating point number.

### Changed

* Fix mesh genus in `compas.datastructures`.
* Fixed missing import in `compas_rhino.geometry`.
* Removed circular imports from `compas_rhino.geometry`.
* Fix duplicate hfkeys in `compas.datastructures.volmesh.halffaces_on_boundary`.
* Moved `compas.remote.service.py` to `compas.remote.services.default.py`.
* Removed processing of face keys from data getter and setter in `compas.datastructures.Network`.
* Using `SimpleHTTPRequestHandler` instead of `BaseHTTPRequestHandler` to provide basic support for serving files via `GET`.
* Mesh mapping on surface without creating new mesh to keep attributes in `compas_rhino.geometry.surface.py`.
* Moving functionality from `compas_fab.artists.BaseRobotArtist` to `compas.robots.RobotModel`
* Fix exception of null-area polygon of centroid polygon in `compas.geometry.average.py`.
* Fix loss of precision during mesh welding in `compas.datastructures.mesh_weld`.

### Removed

## [0.7.1] 2019-06-29

### Added

### Changed

* Include `compas_plotters` and `compas_viewers` in the build instructions.
* Moved import of `subprocess` to Windows-specific situations.
* Fixed document functions failing when document name is `None`.
* Downgraded `numpy` requirements.
* Loosened `scipy` requirements.
* Default Python to `pythonw`.

### Removed

## [0.7.0] 2019-06-27

### Added

* Added filter shorthand for selecting OBJ, JSON files in Rhino.
* Added `compas_plotters`
* Added `compas_viewers`
* Added `compas_rhino.draw_circles` and the equivalent Artist method
* Add class functions to `compas.datastructures.VolMesh`.
* Added `face_neighborhood` class function to `compas.datastructures.Mesh`.
* Added `get_face_attributes_all` to `compas.datastructures._mixins.attributes`.
* Added `get_faces_attributes_all` to `compas.datastructures._mixins.attributes`.
* Added `compas.remote` package for making HTTP based Remote Procedure Calls.

### Changed

* Restructure halffaces as lists in `compas.datastructures.VolMesh`.
* Correctly handle `python-net` module presence during IronPython imports.
* Switched to `compas.IPY` check instead of `try-except` for preventing non IronPython friendly imports.
* Changed installation of compas packages to Rhino to support non-admin user accounts on Windows.
* Copy facedata in `mesh_quads_to_triangles`
* Added non-imported service for `compas.remote` for starting the subprocess that runs the server.

### Removed

* Removed `compas.plotters`
* Removed `compas.viewers`

## [0.6.2] 2019-04-30

### Added

### Changed

* Based mesh drawing for Rhino on RhinoCommon rather than Rhinoscriptsyntax.
* Fixed mesh drawing for Rhino 6

### Removed

## [0.6.1] 2019-04-29

### Added

### Changed

* Fixed bug in RPC. The services cannot have a `pass` statement as class body.

### Removed

## [0.6.0] 2019-04-29

### Added

* Added `center` property getter to `compas.geometry.Cirle` primitive
* Add `astar_shortest_path` to `compas.topology.traversal`.

### Changed

* Updated configuration instructions for Blender.
* Changed naming convention for drawing functions from `xdraw_` to `draw_`.
* Changed mesh drawing in Rhino to use separate mesh vertices per face. This makes the mesh look more "as expected" in *Shaded* view.

### Removed

* Removed support for Python 3.5.x by setting the minimum requirements for Numpy and Scipy to `1.16` and `1.2`, respectively.

## [0.5.2] 2019-04-12

### Added

* Added `draw_polylines` to `compas_rhino.artists.Artist`.
* Added `color` argument to `compas_rhino.artists.MeshArtist.draw_mesh`.
* Added named colors to `compas.utilities.colors.py`.

### Changed

* Fix `mesh_uv_to_xyz` in `RhinoSurface`.
* Fix 'mesh_weld' and 'meshes_join_and_weld' against consecutive duplicates in face vertices.
* Fix setting of environment variables in `System.Diagnostics.Process`-based subprocess for `XFunc` and `RPC`.
* Fix `XFunc` on RhinoMac.
* Fix `trimesh_subdivide_loop` from `compas.datastructures`.
* Changed Numpy and Scipy version requirements to allow for Python 3.5.x.

### Removed

* Removed `mixing.py` from `compas.utilities`.
* Removed `singleton.py` from `compas.utilities`.
* Removed `xscript.py` from `compas.utilities`.
* Removed `sorting.py` from `compas.utilities`.
* Removed `names.py` from `compas.utilities`.
* Removed `xfunc.py` from `compas_rhino.utilities`, use `compas.utilities.XFunc` instead.

## [0.5.1] 2019-03-25

### Added

### Changed

* Fix `XFunc` and `RPC` environment activation.
* Fix exception on Rhino Mac.
* Fix missing import on `compas_rhino.geometry`.
* Fix `compas.geometry.offset_polygon`.
* Fix installation for Rhino, related to implicit import of `matplotlib`.

### Removed

## [0.5.0] 2019-03-15

### Added

* Add `Circle` and `Sphere` primitives to `compas.geometry`.
* Add functions to `Plane` and `Box` primitives.
* Add functions to `compas_rhino` curve: `length` and `is_closed`.
* Add functions to `compas_rhino` surface: `kinks`, `closest_point`, `closest_point_on_boundaries`, and functions for mapping/remapping between XYZ and UV(0) spaces based on surface's parametrization (`point_xyz_to_uv`, `point_uv_to_xyz`, `line_uv_to_xyz`, `polyline_uv_to_xyz`, `mesh_uv_to_xyz`)
* Add `is_scalable` to `compas.robots.Joint`.

### Changed

* Fix exception in `Plane.transform`.
* Fix installer to remove old symlinks.
* Fix RPC proxy server.

## [0.4.22] 2019-03-05

### Added

* Add pretty print option to JSON formatter.
* Add remeshing based on `triangle`.
* Add compatibility with ETO forms to `compas_rhino` edge modifiers.

## [0.4.21] 2019-03-04

### Changed

* Fix import in `compas_rhino` vertex modifiers.

## [0.4.20] 2019-03-04

### Removed

* Remove `download_image_from_remote` utility function.

## [0.4.12] 2019-03-04

### Changed

* Small fixes on Rhino forms support.

## [0.4.11] 2019-03-03

### Added

* New function to join network edges into polylines: `network_polylines`.
* New mesh functions: `mesh_offset`, `mesh_thicken`, `mesh_weld` and `meshes_join_and_weld`.
* New mesh functions: `face_skewness`, `face_aspect_ratio`, `face_curvature` and `vertex_curvature`.
* New functions to get disconnected elements of  `Mesh`: `mesh_disconnected_vertices`, `mesh_disconnected_faces`, `mesh_explode`.
* New functions to get disconnected elements of  `Network`: `network_disconnected_vertices`, `network_disconnected_edges`, `network_explode`.
* Add statistics utility functions: `average`, `variance`, `standard_deviation`.
* Add `binomial_coefficient` function.
* Add option to create `Network` and `Mesh` from dictionaries of vertices and faces.
* Add `face_adjacency_vertices` to `Mesh`
* Add optional prefix to the rhino name attribute processor
* Add `mesh_move_vertices` to `compas_rhino`.
* Add support for relative mesh references in URDF.

### Changed

* Fix mesh centroid and mesh normal calculation.
* Refactor of drawing functions in `compas_blender`.
* Fix material creation in `compas_blender`.
* New default for subdivision: `catmullclark`.

## [0.4.9] 2019-02-10

### Added

* New class methods for `Polyhedron`: `from_platonicsolid` and `from_vertices_and_faces`.
* Constrained and conforming Delaunay triangulations based on Triangle.
* Predicate-based filtering of vertices and edges.
* `mesh.geometry`for geometry-specific functions.
* `trimesh_face_circle` in `mesh.geometry`.

### Changed

* Fix exception in `angle_vectors_signed` if vectors aligned
* Fix exception in `Polyline.point`
* Update Rhino installation merging Win32 and Mac implementations and defaulting the bootstrapper to the active python even if no CONDA environment is active during install.

### Removed

* Bound mesh operations.

## [0.4.8] 2019-01-28

### Added

* Curve tangent at parameter.
* Box shape.
* Numpy-based mesh transformations.
* Option to share axes among plotters.<|MERGE_RESOLUTION|>--- conflicted
+++ resolved
@@ -11,6 +11,8 @@
 ### Added
 
 ### Changed
+
+* Allow str or int as joint type in `compas.robots.Joint` constructor.
 
 ### Removed
 
@@ -28,14 +30,10 @@
 ### Changed
 
 * Extended `compas.topology.astar_shortest_path` to work on `compas.datastructures.Mesh` and `compas.datastructures.Network`.
-<<<<<<< HEAD
-* Allow str or int as joint type in `compas.robots.Joint` constructor
-=======
 * Fixed `compas.data.Data.to_jsonstring`.
 * Changed `compas.data.Data.data.setter` to raise `NotImplementedError`.
 * Changed annotations of `compas_blender.artists.BaseArtist`.
 * Fixed `__repr__` for primitives, shapes, transformations.
->>>>>>> 581bfc21
 
 ### Removed
 
