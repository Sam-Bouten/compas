# Changelog

All notable changes to this project will be documented in this file.

The format is based on [Keep a Changelog](https://keepachangelog.com/en/1.0.0/),
and this project adheres to [Semantic Versioning](https://semver.org/spec/v2.0.0.html).

## Unreleased

### Added

### Changed

### Removed


## [0.19.0] 2020-12-09

### Added

* Added `is_osx`.

### Changed

* Fix default namespace handling in URDF documents.
* Allow custom/unknown attributes in URDF `Dynamics` element.
* Moved os functions from `compas` to `compas._os`.
* Fixed bug in `is_linux`.
* Changed `is_windows` to work for CPython and IronPython.
* Changed `compas._os` functions to use `is_windows`, `is_mono`, `is_osx`.
* Changed IronPython checks to `compas.IPY` instead of `compas.is_ironpython`.
<<<<<<< HEAD
* Fix bug in `compas.datastructures.AttributesView`.
=======
* Fixed data serialisation in `compas.datastructures.HalfFace`.
>>>>>>> 0c587c79

### Removed

* Removed all implementations of `draw_collection`.


## [0.18.1] 2020-12-01

### Added

* Added URDF and XML writers.
* Added `compas.robots.RobotModel.to_urdf_file`.
* Added `compas.files.URDF.from_robot`.

### Changed

* Changed implementation of `Mesh.vertices_on_boundaries` to account for special cases.
* Changed `Mesh.edges_on_boundaries` corresponding to `Mesh.vertices_on_boundaries`.
* Changed `Mesh.faces_on_boundaries` corresponding to `Mesh.vertices_on_boundaries`.
* Changed `Mesh.vertices_on_boundary` to return vertices of longest boundary.
* Changed `Mesh.edges_on_boundary` to return edges of longest boundary.
* Changed `Mesh.faces_on_boundary` to return faces of longest boundary.
* Fixed default value for `compas.robots.Axis`.
* Changed surface to mesh conversion to include cleanup and filter functions, and use the outer loop of all brep faces.

### Removed


## [0.18.0] 2020-11-24

### Added

* Added `remap_values` to `compas_utilities`.
* Added `compas.datastructures.mesh_slice_plane`.
* Added `compas.json_dump`, `compas.json_dumps`, `compas.json_load`, `compas.json_loads`.

### Changed

* Fixed bug in `compas.datastructures.Network.delete_node`.
* Fixed bug in `compas.datastructures.Network.delete_edge`.
* Fixed bug in select functions for individual objects in `compas_rhino.utilities`.
* Fixed bug in `compas.datastructures.mesh_merge_faces`.
* changed base of `compas.geometry.Transformation` to `compas.base.Base`.

### Removed

* Removed `compas.datastructures.mesh_cut_by_plane`.

## [0.17.3] 2020-11-20

### Added

### Changed

* Fixed bug in `compas.geometry.is_coplanar`.
* Fixed bug in `compas.datastructures.mesh_merg_faces`.
* Fixed bug in `compas.robots.RobotModel.add_link`.
* Fixed bug in `compas.datastructures.Volmesh.cell_to_mesh`.

### Removed


## [0.17.2] 2020-11-04

### Added

### Changed

* Fixed bug in `__getstate__`, `__setstate__` of `compas.base.Base`.
* Fixed bug in `compas_rhino.artists.MeshArtist` and `compas_rhino.artists.NetworkArtist`.
* Changed length and force constraints of DR to optional parameters.
* Removed `ABCMeta` from the list of base classes of several objects in compas.

### Removed


## [0.17.1] 2020-10-28

### Added

* Added `compas_rhino.artists.BoxArtist.draw_collection`.
* Added option to show/hide vertices, edges, and faces in `compas_rhino.artists.CapsuleArtist.draw`.
* Added option to show/hide vertices, edges, and faces in `compas_rhino.artists.ConeArtist.draw`.
* Added option to show/hide vertices, edges, and faces in `compas_rhino.artists.CylinderArtist.draw`.
* Added option to show/hide vertices, edges, and faces in `compas_rhino.artists.PolyhedronArtist.draw`.
* Added option to show/hide vertices, edges, and faces in `compas_rhino.artists.SphereArtist.draw`.
* Added option to show/hide vertices, edges, and faces in `compas_rhino.artists.TorusArtist.draw`.
* Added option to show/hide vertices, edges, and faces in `compas_rhino.artists.PolygonArtist.draw`.
* Added option to show/hide vertices, edges, and faces in `compas_rhino.artists.PolylineArtist.draw`.
* Added option to show/hide vertices, edges, and faces in `compas_rhino.artists.VectorArtist.draw`.

### Changed

* Changed implementation of `compas_rhino.artists.BoxArtist.draw`.
* Fixed bug in `compas.geometry.Capsule`.
* Fixed bug in `compas.geometry.Cone`.
* Changed `compas_rhino.draw_mesh` to support Ngons if available.
* Fixed bug in polyhedron data.

### Removed

* Removed `compas_rhino.artists.PointArtist.draw_collection`.
* Removed `compas_rhino.artists.CircleArtist.draw_collection`.
* Removed `compas_rhino.artists.LineArtist.draw_collection`.

## [0.16.9] 2020-10-21

### Added

* Added binary STL writer.
* Added constructor `from_euler_angles` to `compas.geometry.Transformation`.
* Added method for adding objects from a list to `compas_plotters.GeometryPlotter`.
* Added `compas_rhino.artists.BoxArtist`.
* Added `compas_rhino.artists.CapsuleArtist`.
* Added `compas.geometry.Polyhedron.from_halfspaces` and `compas.geometry.Polyhedron.from_planes`.
* Added `compas.geometry.is_point_behind_plane` and `compas.geometry.is_point_in_polyhedron`.
* Added `centroid` and `bounding_box` properties to `compas.geometry.Pointcloud`.
* Added `edges` property to `compas.geometry.Box`.
* Added `edges` property to `compas.geometry.Polyhedron`.
* Added `compas.datastructures.network_smooth_centroid`.

### Changed

* Fixed bug in handling of keys in edge attribute functions of `compas.datastructures.Halfedge`.
* Fixed bug in `compas.geometry.Polygon.lines`.
* Fixed bug in `compas.geometry.Polyline.lines`.
* Changed `compas.geometry.Shape.to_vertices_and_faces` to `abstractmethod`.
* Fixed bug in magic methods of `compas.geometry.Box`.
* Fixed bug in `compas.geometry.Box.contains`.
* Fixed bug in `delete_vertex` and `delete_face` in `compas.datastructures.Halfedge`.
* Fixed bug in `delete_node` of `compas.datastructures.Graph`.
* Fixed bug in `summary` method of `compas.datastructures.Graph` and `compas.datastructures.Halfedge`.

### Removed


## [0.16.8] 2020-10-14

### Added

* Added `RobotModelArtist` to `compas_rhino`, `compas_ghpython` and `compas_blender`.
* Added `ToolModel`.
* Added `compas.geometry.Pointcloud`.
* Added `compas.utilities.grouper`.
* Added `PolygonArtist`, `PolylineArtist` to `GeometryPlotter`.

### Changed

* `Mesh` takes name of `Shape` in `Mesh.from_shape`.
* Fixed `zoom_extents` of `GeometryPlotter`.

### Removed

* Removed `SegmentArtist` from `compas_plotters`.

## [0.16.7] 2020-10-06

### Added

* Added functionality to the RPC service to automatically reload modules if a change is detected.

### Changed

### Removed


## [0.16.6] 2020-09-30

### Added

* Added `compas_plotters.geometryplotter.GeometryPlotter` for COMPAS geometry objects.

### Changed

* Changed `compas.base.Base.dtype` to property.
* Changed JSON schema to draft 7.
* Changed version processing to `distutils.version.LooseVersion`.

### Removed


## [0.16.5] 2020-09-26

### Added

* Added tests for halfedge data schemas.

### Changed

* Fixed RGB color processing in `compas.utilities.color_to_colordict`.
* Fixed Blender object and dat amanagement to avoid `malloc` problems.
* Updated Blender data structure artists.
* Changed Blender unused data clearing to also clear collections.
* Fixed JSON data validation of base COMPAS object.

### Removed


## [0.16.4] 2020-09-24

### Added

### Changed

* Fixed bug in `compas.geometry.Box.vertices`.

### Removed


## [0.16.3] 2020-09-23

### Added

* Added abstract `DATASCHEMA` to `compas.base.Base`.
* Added abstract `JSONSCHEMA` to `compas.base.Base`.
* Added `validate_data` to `compas.base.Base`.
* Added `validate_json` to `compas.base.Base`.
* Added implementation of `DATASCHEMA` to `compas.datastructures.Halfedge`.
* Added implementation of `JSONSCHEMA` to `compas.datastructures.Halfedge`.
* Added `NodeAttributeView`.
* Added implementation of `DATASCHEMA` to `compas.datastructures.Graph`.
* Added implementation of `JSONSCHEMA` to `compas.datastructures.Graph`.
* Added `compas.rpc.Proxy.restart_server`.
* Added `compas_rhino.objects.NetworkObject`.
* Added constructors `from_matrix` and `from_rotation` to `compas.geometry.Quaternion`.
* Added `draw_collection` methods to Grasshopper artists.

### Changed

* Updated naming conventions in `compas.datastructures.HalfFace` and `compas.datastructures.VolMesh`
* Moved `compas.datastructures.Datastructure` to `compas.datastructures.datastructure`.
* Changed base class of `compas.datastructures.Datastructure` to `compas.base.Base`.
* Changed `from_json` to `to_json` of meshes to use encoders and decoders.
* Moved `MutableMapping` to `compas.datastructures._mutablemapping`.
* Moved attribute views to `compas.datastructure.attributes`.

### Removed

* Removed `from_json`, `to_json`, `to_data`, `copy`, `transformed` from primitives, defaulting to the base implementation in `compas.geometry.Primitive`.
* Removed `from_json`, `to_json`, `to_data`, `copy`, `__str__`, from datastructures, defaulting to the base implementation in `compas.datastructure.Datastructure`.

## [0.16.2] 2020-08-06

### Added

* Added plugin system based on decorators: `compas.plugins.pluggable` & `compas.plugins.plugin`.
* Added `compas_rhino` implementation of the boolean operation pluggable interfaces (union/difference/intersection).
* Added `compas.datastructures.Mesh.transform_numpy`.
* Added `PluginNotInstalledError`.
* Added `compas.geometry.booleans`.
* Added tolerance parameter to angle functions.
* Added support for Rhino 7 in install/uninstall routines.
* Added install/uninstall for Rhino plugins (with support for Rhino 7).
* Added base class for all COMPAS objects `compas.base.Base`.
* Added base class for all Rhino objects representing COMPAS objects `compas_rhino.objects.Object`.
* Added mesh object representing COMPAS meshes in Rhino `compas_rhino.objects.MeshObject`.
* Added the methods `to_data` and `from_data` to `compas.robots.RobotModel`.

### Changed

* Restructure and reorganize volmesh datastructure
* Fixed scaling bug in `compas.geometry.Sphere`
* Fixed bug in `compas.datastructures.Mesh.add_vertex`.
* Fixed performance issue affecting IronPython when iterating over vertices and their attributes.
* Changed return value of drawing functions of `compas_rhino.artists.MeshArtist` to list of GUID.
* Changed return value of drawing functions of `compas_rhino.artists.NetworkArtist` to list of GUID.
* Moved "inspectors" to `compas_rhino.objects`.
* Moved "modifiers" to `compas_rhino.objects`.
* Connection attempts can now be set for `compas.Proxy.start_server` using the
  attribute `Proxy.max_conn_attempts`.
* `Scale.from_factors` can now be created from anchor frame.
* Changed vertex reading of PLY files to include all property information.

### Removed

* Removed CGAL based boolean implementations.
* Removed artist mixins from `compas_rhino`.
* Removed `clear_` functions from `compas_rhino.artists.MeshArtist`.
* Removed `clear_` functions from `compas_rhino.artists.NetworkArtist`.
* Removed `to_data`, `from_data` from `compas_rhino.artists`.
* Removed `compas_rhino.artists.BoxArtist` stub.
* Removed references to "edge" dict from `compas.datastructures.VolMesh`.

## [0.16.1] 2020-06-08

### Added

### Changed

* Fixed scaling bug in `compas.geometry.Sphere`

### Removed

## [0.16.0] 2020-06-05

### Added

* Added `compas_rhino.geometry.RhinoVector`.
* Added basic mesh cutting (`compas.datastructures.Mesh.cut()`).
* Added `compas.datastructures.Mesh.join(other)`.
* Added `compas.geometry.argmin` and `compas.geometry.argmax`.
* Added STL witer.
* Added `compas.datastructures.Mesh.to_stl`.
* Added `unweld` option to obj writing.

### Changed

* Fixed bug in `FaceAttributeView.__get_item__`: access to default was tried before attrs.
* Fixed bug in `EdgeAttributeView.__get_item__`: access to default was tried before attrs.
* Changed `VertexAttributeView.__get_item__` to follow access logic of `FaceAttributeView`.
* Fixed bug in `draw_edges` in `compas_rhino`'s `EdgeArtist`.
* Fixed bug in `draw_edges` in `compas_ghpython`'s `EdgeArtist`.
* Fixed bug in ``compas_rhino.geometry.RhinoSurface.brep_to_compas``.
* Fixed bug in ``compas.geometry.Box.from_bounding_box``
* Fixed bug in ``compas.geometry.Box.from_width_height_depth``
* Fixed inconsistencies in ``compas.geometry._transformations``.
* Renamed ``compas.geometry.Frame.to_local_coords`` to ``compas.geometry.Frame.to_local_coordinates``
* Renamed ``compas.geometry.Frame.to_world_coords`` to ``compas.geometry.Frame.to_world_coordinates``
* Renamed ``compas.geometry.Transformation.change_basis`` to ``compas.geometry.Transformation.from_change_of_basis``
* Renamed ``compas.geometry.matrix_change_basis`` to ``compas.geometry.matrix_from_change_of_basis``
* Renamed ``compas.geometry.Projection.orthogonal`` to ``compas.geometry.Projection.from_plane`` and changed input params
* Renamed ``compas.geometry.Projection.parallel`` to ``compas.geometry.Projection.from_plane_and_direction`` and changed input params
* Renamed ``compas.geometry.Projection.perspective`` to ``compas.geometry.Projection.from_plane_and_point`` and changed input params
* Changed constructor of all ``compas.geometry.Transformation`` and derivatives. Preferred way of creating any ``compas.geometry.Transformation`` is with the classmethods ``from_*``
* Changed params (point, normal) into plane for ``compas.geometry.matrix_from_parallel_projection``, ``compas.geometry.matrix_from_orthogonal_projection`` and ``compas.geometry.matrix_from_perspective_projection``

### Removed

## [0.15.6] 2020-04-27

### Added

* Extended glTF support.
* Added classmethod `from_geometry` to `RhinoMesh`
* Added `intersection_sphere_line`
* Added `intersection_plane_circle`
* Added `tangent_points_to_circle_xy`
* Added basic OBJ file writing.
* Added `Mesh.to_obj`.

### Changed

* Fixed bug in `Box.from_bounding_box`.
* Updated Blender installation docs for latest release.
* Fixed `robot.forward_kinematics()` when requested for base link.
* Fixed bug in `to_compas` conversion of Rhino meshes.
* Fixed bug where `compas.geometry.Primitive` derived classes cannot be serialized by jsonpickle.

### Removed

## [0.15.5] 2020-03-29

### Added

* Added classmethod `from_geometry` to `RhinoMesh`.
* Added conversion to polygons to `BaseMesh`.
* Re-added length, divide, space methods of `RhinoCurve`.
* Added basic OFF file writing.
* Added basic PLY file writing.
* Added `Mesh.to_ply`.
* Added `Mesh.to_off`.

### Changed

* Fixed object naming in artists of `compas_ghpython`.
* Resizing of Rhino property form.
* Fixed orientation of `RhinoSurface` discretisation.
* Check for existence of object in Rhino purge functions.
* Fixed bug in mesh boundary functions.

### Removed


## [0.15.4] 2020-03-05

### Added

* Added algorithm for pulling points onto mesh.
* Added base ellipse class to geometry primitives.
* Added circle artist to plotters.
* Added mesh artist to plotters.
* Added ellipse artist to plotters.
* Added support for robot mimicking joints.

### Changed

* Fixed bugs in `compas_rhino.artists.NetworkArtist`.
* Add conda executable path to `compas_bootstrapper.py`.

### Removed


## [0.15.3] 2020-02-26

### Added

* Added optional class parameter to `RhinoMesh.to_compas`.
* Added max int key to serialisation of graph.

### Changed

* Changed name of base mesh implementation to `BaseMesh`.
* Changed name of base network implementation to `BaseNetwork`.
* Fixed bug in face finding function.

### Removed

* Removed optional requirements from setup file.
* Removed parameters from default polyhedron constructor.

## [0.15.2] 2020-02-20

### Added

### Changed

### Removed

## [0.15.1] 2020-02-16

### Added

* Added glTF support.
* Added graph and halfedge data structures.
* Added Rhino line geometry.
* Added Rhino plane geometry.

### Changed

* Fixed `compas_hpc` import problem.
* Split up topology part from geometry part for network and mesh.
* Split up network and mesh naming conventions.
* Reworked network face cycle finding.
* Updated mesh from lines.
* Updated network plotter in correspondance with network.
* Integrated mixin functionality and removed mixins.

### Removed

* Removed parallelisation from network algorithms.
* Removed numba based dr implementations.

## [0.15.0] 2020-01-24

### Added

* Added `to_compas` to `compas_rhino.geometry.RhinoPoint`.
* Added `to_compas` to `compas_rhino.geometry.RhinoLine`.
* Added `to_compas` to `compas_rhino.geometry.RhinoCurve`.
* Added `to_compas` to `compas_rhino.geometry.RhinoMesh`.
* Added `brep_to_compas` to `compas_rhino.geometry.RhinoSurface`.
* Added `uv_to_compas` to `compas_rhino.geometry.RhinoSurface`.
* Added `heightfield_to_compas` to `compas_rhino.geometry.RhinoSurface`.
* Added `compas.datastructures.mesh_pull_points_numpy`.

### Changed

* Moved `compas_rhino.conduits` into `compas_rhino.artists`.
* Fixed bug in `compas.datastructures.Mesh.edges_where`.
* Fixed bug in `compas.datastructures.Mesh.faces_where`.
* Fixed bug in `compas.datastructures.Mesh.edge_attributes`.
* Fixed bug in `compas.datastructures.Mesh.face_attributes`.
* Fixed bug in `compas.datastructures.Mesh.edges`.
* Fixed bug in `compas.datastructures.Mesh.faces`.
* Fixed bug in `compas.datastructures.Mesh.offset`.

### Removed

* Removed deprecated `compas.geometry.xforms`.
* Removed deprecated `compas_rhino.helpers`.
* Removed `compas_rhino.constructors`.

## [0.14.0] 2020-01-21

### Added

* Added `compas.datastructures.mesh.Mesh.any_vertex`.
* Added `compas.datastructures.mesh.Mesh.any_face`.
* Added `compas.datastructures.mesh.Mesh.any_edge`.
* Added `compas.datastructures.mesh.Mesh.vertex_attribute`.
* Added `compas.datastructures.mesh.Mesh.vertex_attributes`.
* Added `compas.datastructures.mesh.Mesh.vertices_attribute`.
* Added `compas.datastructures.mesh.Mesh.vertices_attributes`.
* Added `compas.datastructures.mesh.Mesh.edge_attribute`.
* Added `compas.datastructures.mesh.Mesh.edge_attributes`.
* Added `compas.datastructures.mesh.Mesh.edges_attribute`.
* Added `compas.datastructures.mesh.Mesh.edges_attributes`.
* Added `compas.datastructures.mesh.Mesh.face_attribute`.
* Added `compas.datastructures.mesh.Mesh.face_attributes`.
* Added `compas.datastructures.mesh.Mesh.faces_attribute`.
* Added `compas.datastructures.mesh.Mesh.faces_attributes`.
* Added mutable attribute view for mesh vertex/face/edge attributes.

### Changed

* Default Mesh vertex, face, edge attributes are no longer copied and stored explicitly per vertex, face, edge, repesctively.
* Updating default attributes now only changes the corresponding default attribute dict.
* Updated `mesh_quads_to_triangles` to copy only customised face attributes onto newly created faces.
* Fixed bug in `compas.geometry.is_point_in_circle`.
* Fixed bug in `compas.geometry.is_polygon_convex`.
* Fixed bug in `compas.geometry.Polygon.is_convex`.
* Renamed `compas.datastructures.Mesh.has_vertex` to `compas.datastructures.Mesh.is_vertex`.
* Renamed `compas.datastructures.Mesh.has_face` to `compas.datastructures.Mesh.is_face`.
* Split `compas.datastructures.Mesh.has_edge` into `compas.datastructures.Mesh.is_edge` and `compas.datastructures.Mesh.is_halfedge`.

### Removed

* Removed `compas.datastructures.mesh.Mesh.get_any_vertex`.
* Removed `compas.datastructures.mesh.Mesh.get_any_face`.
* Removed `compas.datastructures.mesh.Mesh.get_any_edge`.
* Removed `compas.datastructures.mesh.Mesh.get_vertex_attribute`.
* Removed `compas.datastructures.mesh.Mesh.get_vertex_attributes`.
* Removed `compas.datastructures.mesh.Mesh.get_vertices_attribute`.
* Removed `compas.datastructures.mesh.Mesh.get_vertices_attributes`.
* Removed `compas.datastructures.mesh.Mesh.get_edge_attribute`.
* Removed `compas.datastructures.mesh.Mesh.get_edge_attributes`.
* Removed `compas.datastructures.mesh.Mesh.get_edges_attribute`.
* Removed `compas.datastructures.mesh.Mesh.get_edges_attributes`.
* Removed `compas.datastructures.mesh.Mesh.get_face_attribute`.
* Removed `compas.datastructures.mesh.Mesh.get_face_attributes`.
* Removed `compas.datastructures.mesh.Mesh.get_faces_attribute`.
* Removed `compas.datastructures.mesh.Mesh.get_faces_attributes`.
* Removed `compas.datastructures.mesh.Mesh.set_vertex_attribute`.
* Removed `compas.datastructures.mesh.Mesh.set_vertex_attributes`.
* Removed `compas.datastructures.mesh.Mesh.set_vertices_attribute`.
* Removed `compas.datastructures.mesh.Mesh.set_vertices_attributes`.
* Removed `compas.datastructures.mesh.Mesh.set_edge_attribute`.
* Removed `compas.datastructures.mesh.Mesh.set_edge_attributes`.
* Removed `compas.datastructures.mesh.Mesh.set_edges_attribute`.
* Removed `compas.datastructures.mesh.Mesh.set_edges_attributes`.
* Removed `compas.datastructures.mesh.Mesh.set_face_attribute`.
* Removed `compas.datastructures.mesh.Mesh.set_face_attributes`.
* Removed `compas.datastructures.mesh.Mesh.set_faces_attribute`.
* Removed `compas.datastructures.mesh.Mesh.set_faces_attributes`.
* Removed `print` statement from curvature module.

## [0.13.3] 2020-01-10

### Added

* `compas_rhino.artists.ShapeArtist` as base artist for all shape artists.
* Added `layer`, `name`, `color` attributes to `compas_rhino.artists.PrimitiveArtist`.
* Added `layer`, `name` attributes to `compas_rhino.artists.ShapeArtist`.
* Added `layer`, `name` attributes to `compas_rhino.artists.MeshArtist`.
* Added `clear_layer` method to `compas_rhino.artists.PrimitiveArtist`.
* Added `clear_layer` method to `compas_rhino.artists.ShapeArtist`.
* Added `clear_layer` method to `compas_rhino.artists.MeshArtist`.

### Changed

* Renamed `compas.utilities.maps.geometric_key2` to `geometric_key_xy`.
* Fixed bug in mirror functions.
* Fixed mirroring tests.
* Moved `BaseMesh`, `matrices`, `operations` to `compas.datastructures.mesh.core`.
* Added `transform` and `transformed` (and others) to `Mesh`.

### Removed

* `compas_rhino.artists.BoxArtist`
* Removed `layer` attribute from `compas_rhino.artists.Artist`.
* Removed `clear_layer` method from `compas_rhino.artists.Artist`.

## [0.13.2] 2020-01-06

### Added

* File reading functions for ascii files in `compas.files` has moved from the individual reader classes to a new parent class, `BaseReader`.

### Changed

* Rebased `compas_rhino.artists.MeshArtist` on new-style artist `compas_rhino.artists.Artist`.
* Renamed `compas_rhino.artists.MeshArtist.defaults` to `compas_rhino.artists.MeshArtist.settings`.
* Changed usage of (nonexisting) `compas_rhino.get_object` to `compas_rhino.get_objects`.
* Integrated vertex, face, edge mixins into `compas_rhino.artists.MeshArtist`.
* Integrated vertex, edge mixins into `compas_rhino.artists.NetworkArtist`.
* Rebased `compas_rhino.artists.VolMeshArtist` on `compas_rhino.artists.MeshArtist`.

### Removed

## [0.13.0] 2019-12-16

### Added

* Added DOI to bibtex entry.
* Added conversion for old mesh JSON data.

### Changed

* Indirectly changed mesh serialisation to JSON (by changing key conversion and moving conversion into JSON methods).
* Moved conversion of int keys of mesh data to strings for json serialisation to from/to json.
* Moved from/to methods for mesh into mesh definition.
* Subdivision algorithms use fast mesh copy.

### Removed

* Support for non-integer vertex and face identifiers in mesh.

## [0.12.4] 2019-12-11

### Added

### Changed

### Removed

## [0.12.3] 2019-12-11

### Added

* Added `mesh_subdivide_frames` to `compas.datastructures.subdivision`

### Changed

### Removed

## [0.12.2] 2019-12-11

### Added

* Added `intersection_segment_polyline` to `compas.geometry.intersections`
* Added `intersection_segment_polyline_xy` to `compas.geometry.intersections`
* Added `from_sides_and_radius` to `compas.geometry.Polygon`

### Changed

* Reworked docstrings of methods in `compas.geometry.queries`
* Set default `tol` to `1e-6` in `compas.geometry.queries`

### Removed

## [[0.12.1] 2019-12-10] 2019-12-10

### Added

* Added inherited methods to class docs.
* Added data structure mixins to the docs.
* Added `data` and `from_data` to `compas.geometry.Polyhedron`
* Added explicit support for collections to `compas_blender`

### Changed

* Bottom face of cylinder shape should be flipped.
* Face reading mechanism of OFF reader.
* `compas.geometry.Box` is now centred at origin by default.

### Removed

* Removed `compas.remote` because it does not provide an advatage over `compas.rpc`.

## [[0.11.4] 2019-11-26] 2019-11-26

### Added

* Added `compas_rhino.etoforms.ImageForm`.
* Added `doc8` as dev requirement.

### Changed

* Changed `compas_rhino.install_plugin` to use only the plugin name, w/o the GUID.
* Changed `iterable_like` to prevent exhausting generators passed as targets.

### Removed

* Removed `compas_rhino.ui.Controller`.
* Removed `compas_rhino.ui.Button`.

## [[0.11.2] 2019-11-19] 2019-11-19

### Added

* Added factory methods for `compas_rhino.artists._Artist`

### Changed

* Set `compas_rhino.artists.FrameArtist` layer clear to false by default.
* Wrapped internals of RPC dispatch method in try-except to catch any import problems and report back on the client side.
* Stopping of HTTP server (`compas.remote`) is now handled properly through separate thread.
* Fixed mutable init parameters of `RobotModel`
* Fixed bug in `mesh_quads_to_triangles` that caused face data to be deleted even when not necessary.
* Switched to `compas.geometry.KDTree` as fallback for `scipy.spatial.cKDTree` instead of Rhino `RTree` because it currently fails.

### Removed

## [0.11.0] 2019-11-09

### Added

* Added `iterable_like` to `compas.utilities.itertools_`
* Added `compas.geometry.icp_numpy` for pointcloud alignment using ICP.
* Added RPC command-line utility: `$ compas_rpc {start|stop} [--port PORT]`
* Added `__version__` to `compas_plotters`.
* Added `compas_plotters` to `.bumpversion.cfg`.
* Added `Colormap` to `compas.utilities`.
* Added `is_line_line_colinear()` to `compas.geometry`
* Added link to Github wiki for devguide.
* Added pointcloud alignment example to docs.
* Show git hash on `compas.__version__` if installed from git.
* Added `autopep8` to dev requirements.
* Added methods `add_joint` and `add_link` to `RobotModel`
* Added support for geometric primitives to JSON data encoder and decoder.
* Added support for `data` to all geometric primitives.

### Changed

* Docs are only deployed to github pages for tagged commits.
* Fixing printing issue with `compas.geometry.Quarternion` in ironPython.
* Fixed a missing import in `compas.geometry.Polygon`.
* Removed unused imports in `compas.geometry.Polyline`.
* Adjusted `compas.geometry.Quarternion.conjugate()` to in-place change, added `compas.geometry.Quarternion.conjugated()` instead which returns a new quarternion object.
* Fixed `rotation` property of `Transformation`.
* Simplified plugin installation (use plugin name only, without GUID).
* Bind RPC server to `0.0.0.0` instead of `localhost`.
* Fixed different argument naming between Rhino5 and Rhino6 of `rs.LayerVisible()` in `compas_rhino.utilities.objects`.

### Removed

## [0.10.0] 2019-10-28

### Added

* Added method for computing the determinant of the matrix of a transformation `compas.geometry.Transformation.determinant`.
* Added method for transposing (the matrix of) a transformation in-place `compas.geometry.Transformation.transpose`.
* Added method creating a transposed copy of a transformation `compas.geometry.Transformation.transposed`.
* Added method for invertig (the matrix of) a transformation in-place `compas.geometry.Transformation.invert`.
* Added `compas.geometry.Transformation.inverted` as an alias for `compas.geometry.Transformation.inverse`.
* Added method creating a copy of a transformation instance with a given transformation concatenated `compas.geometry.Transformation.concatenated`.
* Added method `to_vertices_and_faces` to all the classes inheriting from `compas.geometry.Shape` to create a `Mesh` representation of them.

### Changed

* Changed `compas.geometry.Transformation.inverse` to return an inverted copy of the transformation.
* Changed `compas.geometry.Transformation.decompose` to `compas.geometry.Transformation.decomposed`.
* Changed `compas.geometry.Transformation.concatenate` to add another transformation to the transformation instance.

### Removed

## [0.9.1] 2019-10-28

### Added

* Added `compas.geometry.Point.transform_collection` and `compas.geometry.Point.transformed_collection`.
* Added `compas.geometry.Vector.transform_collection` and `compas.geometry.Vector.transformed_collection`.
* Added `compas.geometry.Line.transform_collection` and `compas.geometry.Line.transformed_collection`.
* Added support for new Python plugin location for Rhino 6.0 on Mac.
* Added `compas.geometry.bestfit_frame_numpy`

### Changed

* Fixed transformation of start and end point of `compas.geometry.Line` to update the point objects in place.
* Fixed return value of `compas.numerical.pca_numpy` to return mean not as nested list.

### Removed

## [0.9.0] 2019-10-21

### Added

* Added `matrix_change_basis`, `Transformation.change_basis`
* Added `matrix_from_frame_to_frame`
* Added non-numpy versions of `global_coords`, `local_coords`
* Added static method `Frame.local_to_local_coords`
* Added `__getitem__`, `__setitem__` and `__eq__` to `Quaternion`
* Added `Vector.scaled` and `Vector.unitized`
* Added `transform_frames` and respective helper functions `dehomogenize_and_unflatten_frames`, `homogenize_and_flatten_frames`
* Added `transform_frames_numpy` and respective helper functions `dehomogenize_and_unflatten_frames_numpy`, `homogenize_and_flatten_frames_numpy`

### Changed

* Renamed `global_coords_numpy` and `local_coords_numpy` to `local_to_world_coords_numpy` and `world_to_local_coords_numpy`.
* Changed parameters `origin` `uvw` of `local_to_world_coords_numpy` and `world_to_local_coords_numpy` to `frame`.
* Fixed some returns of `Frame` and `Rotation` to use `Vector` or `Quaternion`
* Renamed methods `Frame.represent_point/vector/frame_in_global_coordinates` and `Frame.represent_point/vector/frame_in_local_coordinates` to `Frame.to_local_coords` and `Frame.to_world_coords`.

### Removed

## [0.8.1] 2019-10-01

### Added

### Changed

* Fixed unguarded import of `numpy` based transformations in mesh package.

### Removed

## [0.8.0] 2019-10-01

### Added

* Added test section for `compas.geometry.transformations`
* Added `tol` parameter to `queries.is_colinear`
* Added compas rhino installer for Rhino Mac 6.0 `compas_rhino.__init__`.
* Added oriented bounding box for meshes `compas.datastructures.mesh_oriented_bounding_box_numpy`.
* Added full testing functions for `compas.datastructures.mesh`
* Added `draw_mesh` to `compas_ghpython.artists.MeshArtist`

### Changed

* Generate sphinx documentation from markdown files in repo root for top level sections.
* Merged `compas.geometry.xforms` into `compas.geometry.transformations`
* Fixed `AttributeError: 'Mesh' object has no attribute 'neighbors'`
* Fixed Key error with `Mesh.boundary()`
* Extended `offset_polygon` and `offset_polyline` to handle colinear segments
* Fixed unsorted mesh vertex coordinates `xyz` in `compas_viewers.viewer.MeshView`
* Changed stderr parameter from STDOUT to PIPE in `compas.rpc.Proxy` for Rhino Mac 6.0.
* Fixed import of `delaunay_from_points` in `Mesh.from_points`.
* More control over drawing of text labels in Rhino.
* Extension of `face_vertex_descendant` and `face_vertex_ancestor` in `Mesh`.
* Changed the name and meaning of the parameter `oriented` in the function `Mesh.edges_on_boundary`.
* Add `axis` and `origin` defaults to `compas.robots.Joint`
* Unified vertices and face import order for .obj files with python2 and 3
* Changed python interpreter selection (e.g. RPC calls) to fallback to `python` if `pythonw` is not present on the system
* Fixed `compas_ghpython.artists.MeshArtist` to support ngons.
* Deprecate the method `draw` of `compas_ghpython.artists.MeshArtist` in favor of `draw_mesh`.
* Fix icosahedron generation
* Examples in docs/rhino updated to work with current codebase
* Callbacks tutorial updated to work with current codebase
* Base geometric primitives on `compas.geometry.Primitive` and `compas.geometry.Shape`
* Separated `numpy` based tranformations into separate module.

### Removed

* Removed `compas_viewers` to separate repo.
* Removed `compas_hpc` to separate repo.

## [0.7.2] 2019-08-09

### Added

* Added `compas_rhino.geometry.RhinoGeometry` to the docs.
* Added `compas.remote.services`.
* Added `compas.remote.services.network.py` service for handling requests for a browser-based network viewer.
* Possibility to call forward_kinematics on `compas.robots.RobotModel`
* Added `compas.set_precision` function for the setting the global precision used by COMPAS as a floating point number.

### Changed

* Fix mesh genus in `compas.datastructures`.
* Fixed missing import in `compas_rhino.geometry`.
* Removed circular imports from `compas_rhino.geometry`.
* Fix duplicate hfkeys in `compas.datastructures.volmesh.halffaces_on_boundary`.
* Moved `compas.remote.service.py` to `compas.remote.services.default.py`.
* Removed processing of face keys from data getter and setter in `compas.datastructures.Network`.
* Using `SimpleHTTPRequestHandler` instead of `BaseHTTPRequestHandler` to provide basic support for serving files via `GET`.
* Mesh mapping on surface without creating new mesh to keep attributes in `compas_rhino.geometry.surface.py`.
* Moving functionality from `compas_fab.artists.BaseRobotArtist` to `compas.robots.RobotModel`
* Fix exception of null-area polygon of centroid polygon in `compas.geometry.average.py`.
* Fix loss of precision during mesh welding in `compas.datastructures.mesh_weld`.

### Removed

## [0.7.1] 2019-06-29

### Added

### Changed

* Include `compas_plotters` and `compas_viewers` in the build instructions.
* Moved import of `subprocess` to Windows-specific situations.
* Fixed document functions failing when document name is `None`.
* Downgraded `numpy` requirements.
* Loosened `scipy` requirements.
* Default Python to `pythonw`.

### Removed

## [0.7.0] 2019-06-27

### Added

* Added filter shorthand for selecting OBJ, JSON files in Rhino.
* Added `compas_plotters`
* Added `compas_viewers`
* Added `compas_rhino.draw_circles` and the equivalent Artist method
* Add class functions to `compas.datastructures.VolMesh`.
* Added `face_neighborhood` class function to `compas.datastructures.Mesh`.
* Added `get_face_attributes_all` to `compas.datastructures._mixins.attributes`.
* Added `get_faces_attributes_all` to `compas.datastructures._mixins.attributes`.
* Added `compas.remote` package for making HTTP based Remote Procedure Calls.

### Changed

* Restructure halffaces as lists in `compas.datastructures.VolMesh`.
* Correctly handle `python-net` module presence during IronPython imports.
* Switched to `compas.IPY` check instead of `try-except` for preventing non IronPython friendly imports.
* Changed installation of compas packages to Rhino to support non-admin user accounts on Windows.
* Copy facedata in `mesh_quads_to_triangles`
* Added non-imported service for `compas.remote` for starting the subprocess that runs the server.

### Removed

* Removed `compas.plotters`
* Removed `compas.viewers`

## [0.6.2] 2019-04-30

### Added

### Changed

* Based mesh drawing for Rhino on RhinoCommon rather than Rhinoscriptsyntax.
* Fixed mesh drawing for Rhino 6

### Removed

## [0.6.1] 2019-04-29

### Added

### Changed

* Fixed bug in RPC. The services cannot have a `pass` statement as class body.

### Removed

## [0.6.0] 2019-04-29

### Added

* Added `center` property getter to `compas.geometry.Cirle` primitive
* Add `astar_shortest_path` to `compas.topology.traversal`.

### Changed

* Updated configuration instructions for Blender.
* Changed naming convention for drawing functions from `xdraw_` to `draw_`.
* Changed mesh drawing in Rhino to use separate mesh vertices per face. This makes the mesh look more "as expected" in *Shaded* view.

### Removed

* Removed support for Python 3.5.x by setting the minimum requirements for Numpy and Scipy to `1.16` and `1.2`, respectively.

## [0.5.2] 2019-04-12

### Added

* Added `draw_polylines` to `compas_rhino.artists.Artist`.
* Added `color` argument to `compas_rhino.artists.MeshArtist.draw_mesh`.
* Added named colors to `compas.utilities.colors.py`.

### Changed

* Fix `mesh_uv_to_xyz` in `RhinoSurface`.
* Fix 'mesh_weld' and 'meshes_join_and_weld' against consecutive duplicates in face vertices.
* Fix setting of environment variables in `System.Diagnostics.Process`-based subprocess for `XFunc` and `RPC`.
* Fix `XFunc` on RhinoMac.
* Fix `trimesh_subdivide_loop` from `compas.datastructures`.
* Changed Numpy and Scipy version requirements to allow for Python 3.5.x.

### Removed

* Removed `mixing.py` from `compas.utilities`.
* Removed `singleton.py` from `compas.utilities`.
* Removed `xscript.py` from `compas.utilities`.
* Removed `sorting.py` from `compas.utilities`.
* Removed `names.py` from `compas.utilities`.
* Removed `xfunc.py` from `compas_rhino.utilities`, use `compas.utilities.XFunc` instead.

## [0.5.1] 2019-03-25

### Added

### Changed

* Fix `XFunc` and `RPC` environment activation.
* Fix exception on Rhino Mac.
* Fix missing import on `compas_rhino.geometry`.
* Fix `compas.geometry.offset_polygon`.
* Fix installation for Rhino, related to implicit import of `matplotlib`.

### Removed

## [0.5.0] 2019-03-15

### Added

* Add `Circle` and `Sphere` primitives to `compas.geometry`.
* Add functions to `Plane` and `Box` primitives.
* Add functions to `compas_rhino` curve: `length` and `is_closed`.
* Add functions to `compas_rhino` surface: `kinks`, `closest_point`, `closest_point_on_boundaries`, and functions for mapping/remapping between XYZ and UV(0) spaces based on surface's parametrization (`point_xyz_to_uv`, `point_uv_to_xyz`, `line_uv_to_xyz`, `polyline_uv_to_xyz`, `mesh_uv_to_xyz`)
* Add `is_scalable` to `compas.robots.Joint`.

### Changed

* Fix exception in `Plane.transform`.
* Fix installer to remove old symlinks.
* Fix RPC proxy server.

## [0.4.22] 2019-03-05

### Added

* Add pretty print option to JSON formatter.
* Add remeshing based on `triangle`.
* Add compatibility with ETO forms to `compas_rhino` edge modifiers.

## [0.4.21] 2019-03-04

### Changed

* Fix import in `compas_rhino` vertex modifiers.

## [0.4.20] 2019-03-04

### Removed

* Remove `download_image_from_remote` utility function.

## [0.4.12] 2019-03-04

### Changed

* Small fixes on Rhino forms support.

## [0.4.11] 2019-03-03

### Added

* New function to join network edges into polylines: `network_polylines`.
* New mesh functions: `mesh_offset`, `mesh_thicken`, `mesh_weld` and `meshes_join_and_weld`.
* New mesh functions: `face_skewness`, `face_aspect_ratio`, `face_curvature` and `vertex_curvature`.
* New functions to get disconnected elements of  `Mesh`: `mesh_disconnected_vertices`, `mesh_disconnected_faces`, `mesh_explode`.
* New functions to get disconnected elements of  `Network`: `network_disconnected_vertices`, `network_disconnected_edges`, `network_explode`.
* Add statistics utility functions: `average`, `variance`, `standard_deviation`.
* Add `binomial_coefficient` function.
* Add option to create `Network` and `Mesh` from dictionaries of vertices and faces.
* Add `face_adjacency_vertices` to `Mesh`
* Add optional prefix to the rhino name attribute processor
* Add `mesh_move_vertices` to `compas_rhino`.
* Add support for relative mesh references in URDF.

### Changed

* Fix mesh centroid and mesh normal calculation.
* Refactor of drawing functions in `compas_blender`.
* Fix material creation in `compas_blender`.
* New default for subdivision: `catmullclark`.

## [0.4.9] 2019-02-10

### Added

* New class methods for `Polyhedron`: `from_platonicsolid` and `from_vertices_and_faces`.
* Constrained and conforming Delaunay triangulations based on Triangle.
* Predicate-based filtering of vertices and edges.
* `mesh.geometry`for geometry-specific functions.
* `trimesh_face_circle` in `mesh.geometry`.

### Changed

* Fix exception in `angle_vectors_signed` if vectors aligned
* Fix exception in `Polyline.point`
* Update Rhino installation merging Win32 and Mac implementations and defaulting the bootstrapper to the active python even if no CONDA environment is active during install.

### Removed

* Bound mesh operations.

## [0.4.8] 2019-01-28

### Added

* Curve tangent at parameter.
* Box shape.
* Numpy-based mesh transformations.
* Option to share axes among plotters.<|MERGE_RESOLUTION|>--- conflicted
+++ resolved
@@ -29,11 +29,8 @@
 * Changed `is_windows` to work for CPython and IronPython.
 * Changed `compas._os` functions to use `is_windows`, `is_mono`, `is_osx`.
 * Changed IronPython checks to `compas.IPY` instead of `compas.is_ironpython`.
-<<<<<<< HEAD
 * Fix bug in `compas.datastructures.AttributesView`.
-=======
 * Fixed data serialisation in `compas.datastructures.HalfFace`.
->>>>>>> 0c587c79
 
 ### Removed
 
