from __future__ import print_function
from __future__ import absolute_import
from __future__ import division

import os
import shutil

import subprocess

from contextlib import contextmanager

import matplotlib
import matplotlib.pyplot as plt

from matplotlib.patches import Circle
from matplotlib.collections import CircleCollection

from compas_plotters.core.drawing import create_axes_xy
from compas_plotters.core.drawing import draw_xpoints_xy
from compas_plotters.core.drawing import draw_xlines_xy
from compas_plotters.core.drawing import draw_xpolylines_xy
from compas_plotters.core.drawing import draw_xpolygons_xy
from compas_plotters.core.drawing import draw_xarrows_xy


__all__ = ['Plotter2']


class Plotter2(object):
    """"""
    def __init__(self, figsize=(8, 5), tight=True, **kwargs):
        """Initialises a plotter object"""
        self._points = None
        self._lines = None
        self._axes = None
        self.tight = tight
        self.figure_size = figsize
        self.figure_dpi = 100
        self.figure_bgcolor = '#ffffff'
        self.axes_xlabel = None
        self.axes_ylabel = None
<<<<<<< HEAD
=======
        self.defaults = {
            'point.radius'    : 0.1,
            'point.facecolor' : '#ffffff',
            'point.edgecolor' : '#000000',
            'point.edgewidth' : 0.5,
            'point.textcolor' : '#000000',
            'point.fontsize'  : kwargs.get('fontsize', 10),

            'line.width'    : 1.0,
            'line.color'    : '#000000',
            'line.textcolor': '#000000',
            'line.fontsize' : kwargs.get('fontsize', 10),

            'polygon.facecolor' : '#ffffff',
            'polygon.edgecolor' : '#000000',
            'polygon.edgewidth' : 0.1,
            'polygon.textcolor' : '#000000',
            'polygon.fontsize'  : kwargs.get('fontsize', 10),
        }
>>>>>>> 66695a49

    @property
    def axes(self):
        """Returns the axes subplot matplotlib object.

        Returns
        -------
        Axes
            The matplotlib axes object.

        Notes
        -----
        For more info, see the documentation of the Axes class ([1]_) and the
        axis and tick API ([2]_).

        References
        ----------
        .. [1] https://matplotlib.org/api/axes_api.html
        .. [2] https://matplotlib.org/api/axis_api.html

        """
        if self._axes is None:
            self._axes = create_axes_xy(figsize=self.figure_size)
        return self._axes

    @property
    def figure(self):
        """Returns the matplotlib figure instance.

        Returns
        -------
        Figure
            The matplotlib figure instance.

        Notes
        -----
        For more info, see the figure API ([1]_).

        References
        ----------
        .. [1] https://matplotlib.org/2.0.2/api/figure_api.html

        """
        return self.axes.get_figure()

    @property
    def canvas(self):
        """Returns the canvas of the figure instance.
        """
        return self.figure.canvas

    @property
    def bgcolor(self):
        """Returns the background color.

        Returns
        -------
        str
            The color as a string (hex colors).

        """
        return self.figure.get_facecolor()

    @bgcolor.setter
    def bgcolor(self, value):
        """Sets the background color.

        Parameters
        ----------
        value : str, tuple
            The color specififcation for the figure background.
            Colors should be specified in the form of a string (hex colors) or
            as a tuple of normalized RGB components.

        """
        self.figure.set_facecolor(value)

    @property
    def title(self):
        """Returns the title of the plot.

        Returns
        -------
        str
            The title of the plot.

        """
        return self.figure.canvas.get_window_title()

    @title.setter
    def title(self, value):
        """Sets the title of the plot.

        Parameters
        ----------
        value : str
            The title of the plot.

        """
        self.figure.canvas.set_window_title(value)

    def register_listener(self, listener):
        """Register a listener for pick events.

        Parameters
        ----------
        listener : callable
            The handler for pick events.

        Returns
        -------
        None

        Notes
        -----
        For more information, see the docs of ``mpl_connect`` ([1]_), and on event
        handling and picking ([2]_).

        References
        ----------
        .. [1] https://matplotlib.org/api/backend_bases_api.html#matplotlib.backend_bases.FigureCanvasBase.mpl_connect
        .. [2] https://matplotlib.org/users/event_handling.html

        Examples
        --------
        .. code-block:: python

            #

        """
        self.figure.canvas.mpl_connect('pick_event', listener)

    def draw(self):
        self.figure.canvas.draw()

    def show(self):
        """Displays the plot.

        """
        self.axes.autoscale()
        plt.tight_layout()
        plt.show()

    def save(self, filepath, **kwargs):
        """Saves the plot to a file.

        Parameters
        ----------
        filepath : str
            Full path of the file.

        Notes
        -----
        For an overview of all configuration options, see [1]_.

        References
        ----------
        .. [1] https://matplotlib.org/2.0.2/api/pyplot_api.html#matplotlib.pyplot.savefig

        """
        self.axes.autoscale()
        plt.savefig(filepath, **kwargs)

<<<<<<< HEAD
=======
    def update(self, pause=0.0001):
        """Updates and pauses the plot.

        Parameters
        ----------
        pause : float
            Ammount of time to pause the plot in seconds.

        """
        self.axes.autoscale()
        if self.tight:
            plt.tight_layout()
        plt.pause(pause)

    def set_points(self, points):
        xys = []
        circles = []
        for point in points:
            pos = point['pos'][:2]
            radius = point.get('radius', self.defaults['point.radius'])
            circle = Circle(pos, radius=radius)
            circles.append(self.axes.add_artist(circle))
            xys.append(pos)
        self.axes.update_datalim(xys)
        return circles

    # def set_points2(self, points):
    #     circles = []
    #     sizes = []
    #     for point in points:
    #         pos = point['pos'][:2]
    #         radius = point.get('radius', self.defaults['point.radius'])
    #         # circle = Circle(pos, radius=radius)
    #         # circles.append(circle)
    #         sizes.append(radius)
    #     collection = CircleCollection(sizes)
    #     self.axes.add_collection(collection, autolim=True)
    #     return collection

    def clear_points(self):
        self._points = None

    # def update_pointcollection(self, collection, centers, radius=1.0):
    #     """Updates the location and radii of a point collection.

    #     Parameters
    #     ----------
    #     collection : object
    #         The point collection to update.
    #     centers : list
    #         List of tuples or lists with XY(Z) location for the points in the collection.
    #     radius : float or list, optional
    #         The radii of the points. If a floar is given it will be used for all points.

    #     """
    #     try:
    #         len(radius)
    #     except Exception:
    #         radius = [radius] * len(centers)
    #     data = zip(centers, radius)
    #     circles = [Circle(c[0:2], r) for c, r in data]
    #     collection.set_paths(circles)

    # def update_linecollection(self, collection, segments):
    #     """Updates a line collection.

    #     Parameters
    #     ----------
    #     collection : object
    #         The line collection to update.
    #     segments : list
    #         List of tuples or lists with XY(Z) location for the start and end
    #         points in each line in the collection.

    #     """
    #     collection.set_segments([(start[0:2], end[0:2]) for start, end in segments])

    # def update_polygoncollection(self, collection, polygons):
    #     raise NotImplementedError
>>>>>>> 66695a49


# ==============================================================================
# Main
# ==============================================================================

if __name__ == "__main__":

<<<<<<< HEAD
    pass
=======
    import time

    plotter = Plotter2(figsize=(10, 6))
    plotter.bgcolor = '#cccccc'
    circles = plotter.set_points([{'pos': [2, 3], 'radius': 1.0}, {'pos': [5, 0], 'radius': 1.0}])
    # plotter.axes.set_xlim(0, 10)
    # plotter.axes.set_ylim(0, 6)
    for i in range(10):
        if i % 2:
            circles[0].center[0] += 0.5
        else:
            circles[1].center[1] += 1.0
        plotter.update(pause=0.1)

    plotter.show()
>>>>>>> 66695a49
<|MERGE_RESOLUTION|>--- conflicted
+++ resolved
@@ -39,28 +39,6 @@
         self.figure_bgcolor = '#ffffff'
         self.axes_xlabel = None
         self.axes_ylabel = None
-<<<<<<< HEAD
-=======
-        self.defaults = {
-            'point.radius'    : 0.1,
-            'point.facecolor' : '#ffffff',
-            'point.edgecolor' : '#000000',
-            'point.edgewidth' : 0.5,
-            'point.textcolor' : '#000000',
-            'point.fontsize'  : kwargs.get('fontsize', 10),
-
-            'line.width'    : 1.0,
-            'line.color'    : '#000000',
-            'line.textcolor': '#000000',
-            'line.fontsize' : kwargs.get('fontsize', 10),
-
-            'polygon.facecolor' : '#ffffff',
-            'polygon.edgecolor' : '#000000',
-            'polygon.edgewidth' : 0.1,
-            'polygon.textcolor' : '#000000',
-            'polygon.fontsize'  : kwargs.get('fontsize', 10),
-        }
->>>>>>> 66695a49
 
     @property
     def axes(self):
@@ -224,8 +202,6 @@
         self.axes.autoscale()
         plt.savefig(filepath, **kwargs)
 
-<<<<<<< HEAD
-=======
     def update(self, pause=0.0001):
         """Updates and pauses the plot.
 
@@ -305,7 +281,6 @@
 
     # def update_polygoncollection(self, collection, polygons):
     #     raise NotImplementedError
->>>>>>> 66695a49
 
 
 # ==============================================================================
@@ -314,9 +289,6 @@
 
 if __name__ == "__main__":
 
-<<<<<<< HEAD
-    pass
-=======
     import time
 
     plotter = Plotter2(figsize=(10, 6))
@@ -331,5 +303,4 @@
             circles[1].center[1] += 1.0
         plotter.update(pause=0.1)
 
-    plotter.show()
->>>>>>> 66695a49
+    plotter.show()