from __future__ import absolute_import
from __future__ import division
from __future__ import print_function

from random import sample
from random import choice

from compas.datastructures.datastructure import Datastructure
from compas.datastructures.attributes import VertexAttributeView
from compas.datastructures.attributes import EdgeAttributeView
from compas.datastructures.attributes import FaceAttributeView

from compas.utilities import pairwise
from compas.utilities import window


class HalfEdge(Datastructure):
    """Base half-edge data structure for representing the topology of open oor closed surface meshes.

    Parameters
    ----------
    name: str, optional
        The name of the datastructure.
    default_vertex_attributes: dict, optional
        Default values for vertex attributes.
    default_edge_attributes: dict, optional
        Default values for edge attributes.
    default_face_attributes: dict, optional
        Default values for face attributes.

    Attributes
    ----------
    attributes : dict[str, Any]
        General attributes of the data structure that are included in the data representation and serialization.
    default_vertex_attributes : dict[str, Any]
        Dictionary containing default values for the attributes of vertices.
        It is recommended to add a default to this dictionary using :meth:`update_default_vertex_attributes`
        for every vertex attribute used in the data structure.
    default_edge_attributes : dict[str, Any]
        Dictionary containing default values for the attributes of edges.
        It is recommended to add a default to this dictionary using :meth:`update_default_edge_attributes`
        for every edge attribute used in the data structure.
    default_face_attributes : dict[str, Any]
        Dictionary contnaining default values for the attributes of faces.
        It is recommended to add a default to this dictionary using :meth:`update_default_face_attributes`
        for every face attribute used in the data structure.

    """

    def __init__(self, name=None, default_vertex_attributes=None, default_edge_attributes=None, default_face_attributes=None):
        super(HalfEdge, self).__init__()
        self._max_vertex = -1
        self._max_face = -1
        self.vertex = {}
        self.halfedge = {}
        self.face = {}
        self.facedata = {}
        self.edgedata = {}
        self.attributes = {'name': name or 'HalfEdge'}
        self.default_vertex_attributes = {}
        self.default_edge_attributes = {}
        self.default_face_attributes = {}
        if default_vertex_attributes:
            self.default_vertex_attributes.update(default_vertex_attributes)
        if default_edge_attributes:
            self.default_edge_attributes.update(default_edge_attributes)
        if default_face_attributes:
            self.default_face_attributes.update(default_face_attributes)

    def __str__(self):
        tpl = "<HalfEdge with {} vertices, {} faces, {} edges>"
        return tpl.format(self.number_of_vertices(), self.number_of_faces(), self.number_of_edges())

    # --------------------------------------------------------------------------
    # descriptors
    # --------------------------------------------------------------------------

    @property
    def name(self):
        return self.attributes.get('name') or self.__class__.__name__

    @name.setter
    def name(self, value):
        self.attributes['name'] = value

    @property
    def adjacency(self):
        return self.halfedge

    @property
    def DATASCHEMA(self):
        import schema
        from compas.data import is_sequence_of_uint
        return schema.Schema({
            "attributes": dict,
            "dva": dict,
            "dea": dict,
            "dfa": dict,
            "vertex": schema.And(
                dict,
                is_sequence_of_uint,
            ),
            "face": schema.And(
                dict,
                is_sequence_of_uint,
                lambda x: all(all(isinstance(item, int) for item in value) for value in x.values()),
                lambda x: all(all(item >= 0 for item in value) for value in x.values()),
                lambda x: all(len(value) > 2 for value in x.values()),
                lambda x: all(len(value) == len(set(value)) for value in x.values())
            ),
            "facedata": schema.And(
                dict,
                is_sequence_of_uint,
                lambda x: all(isinstance(value, dict) for value in x.values())
            ),
            "edgedata": schema.And(
                dict,
                lambda x: all(isinstance(key, str) for key in x),
                lambda x: all(isinstance(value, dict) for value in x.values())
            ),
            "max_vertex": schema.And(int, lambda x: x >= -1),
            "max_face": schema.And(int, lambda x: x >= -1)
        })

    @property
    def JSONSCHEMANAME(self):
        return 'halfedge'

    @property
    def data(self):
        return {
            'attributes': self.attributes,
            'dva': self.default_vertex_attributes,
            'dea': self.default_edge_attributes,
            'dfa': self.default_face_attributes,
            'vertex': self.vertex,
            'face': self.face,
            'facedata': self.facedata,
            'edgedata': self.edgedata,
            'max_vertex': self._max_vertex,
            'max_face': self._max_face
        }

    @data.setter
    def data(self, data):
        if 'data' in data:
            data = data['data']
        self.attributes.update(data.get('attributes') or {})
        self.default_vertex_attributes.update(data.get('dva') or {})
        self.default_face_attributes.update(data.get('dfa') or {})
        self.default_edge_attributes.update(data.get('dea') or {})
        self.vertex = {}
        self.face = {}
        self.halfedge = {}
        self.facedata = {}
        self.edgedata = {}
        vertex = data.get('vertex') or {}
        face = data.get('face') or {}
        facedata = data.get('facedata') or {}
        edgedata = data.get('edgedata') or {}
        for key, attr in iter(vertex.items()):
            self.add_vertex(int(key), attr_dict=attr)
        for fkey, vertices in iter(face.items()):
            attr = facedata.get(fkey) or {}
            self.add_face(vertices, fkey=int(fkey), attr_dict=attr)
        for uv, attr in iter(edgedata.items()):
            self.edgedata[uv] = attr or {}
        self._max_vertex = data.get('max_vertex', -1)
        self._max_face = data.get('max_face', -1)

    # --------------------------------------------------------------------------
    # helpers
    # --------------------------------------------------------------------------

    def clear(self):
        """Clear all the mesh data.

        Returns
        -------
        None

        """
        del self.vertex
        del self.edgedata
        del self.halfedge
        del self.face
        del self.facedata
        self.vertex = {}
        self.edgedata = {}
        self.halfedge = {}
        self.face = {}
        self.facedata = {}
        self._max_vertex = -1
        self._max_face = -1

    def get_any_vertex(self):
        """Get the identifier of a random vertex.

        .. deprecated:: 1.13.3
            Use :meth:`vertex_sample` instead.

        Returns
        -------
        int
            The identifier of the vertex.

        """
        return self.get_any_vertices(1)[0]

    def get_any_vertices(self, n, exclude_leaves=False):
        """Get a list of identifiers of a random set of n vertices.

        .. deprecated:: 1.13.3
            Use :meth:`vertex_sample` instead.

        Parameters
        ----------
        n : int
            The number of random vertices.
        exclude_leaves : bool, optional
            If True, exclude the leaves (vertices with only one connected edge) from the set.

        Returns
        -------
        list[int]
            The identifiers of the vertices.

        """
        if exclude_leaves:
            vertices = set(self.vertices()) - set(self.leaves())
        else:
            vertices = self.vertices()
        return sample(list(vertices), n)

    def get_any_face(self):
        """Get the identifier of a random face.

        .. deprecated:: 1.13.3
            Use :meth:`face_sample` instead.

        Returns
        -------
        int
            The identifier of the face.

        """
        return choice(list(self.faces()))

    def vertex_sample(self, size=1):
        """A random sample of the vertices.

        Parameters
        ----------
        size : int, optional
            The number of vertices in the random sample.

        Returns
        -------
        list[int]
            The identifiers of the vertices.

        """
        return sample(list(self.vertices()), size)

    def edge_sample(self, size=1):
        """A random sample of the edges.

        Parameters
        ----------
        size : int, optional
            The number of edges in the random sample.

        Returns
        -------
        list[tuple[int, int]]
            The identifiers of the edges.

        """
        return sample(list(self.edges()), size)

    def face_sample(self, size=1):
        """A random sample of the faces.

        Parameters
        ----------
        size : int, optional
            The number of faces in the random sample.

        Returns
        -------
        list[int]
            The identifiers of the faces.

        """
        return sample(list(self.faces()), size)

    def key_index(self):
        """Returns a dictionary that maps vertex dictionary keys to the
        corresponding index in a vertex list or array.

        Returns
        -------
        dict[int, int]
            A dictionary of key-index pairs.

        """
        return {key: index for index, key in enumerate(self.vertices())}

    vertex_index = key_index

    def index_key(self):
        """Returns a dictionary that maps the indices of a vertex list to
        keys in a vertex dictionary.

        Returns
        -------
        dict[int, int]
            A dictionary of index-key pairs.

        """
        return dict(enumerate(self.vertices()))

    index_vertex = index_key

    # --------------------------------------------------------------------------
    # builders
    # --------------------------------------------------------------------------

    def add_vertex(self, key=None, attr_dict=None, **kwattr):
        """Add a vertex to the mesh object.

        Parameters
        ----------
        key : int, optional
            The vertex identifier.
        attr_dict : dict[str, Any], optional
            A dictionary of vertex attributes.
        **kwattr : dict[str, Any], optional
            A dictionary of additional attributes compiled of remaining named arguments.

        Returns
        -------
        int
            The identifier of the vertex.

        Notes
        -----
        If no key is provided for the vertex, one is generated
        automatically. An automatically generated key is an integer that increments
        the highest integer value of any key used so far by 1.

        If a key with an integer value is provided that is higher than the current
        highest integer key value, then the highest integer value is updated accordingly.

        Examples
        --------
        >>> from compas.datastructures import Mesh
        >>> mesh = Mesh()
        >>> mesh.add_vertex()
        0
        >>> mesh.add_vertex(x=0, y=0, z=0)
        1
        >>> mesh.add_vertex(key=2)
        2
        >>> mesh.add_vertex(key=0, x=1)
        0

        """
        if key is None:
            key = self._max_vertex = self._max_vertex + 1
        if key > self._max_vertex:
            self._max_vertex = key
        key = int(key)
        if key not in self.vertex:
            self.vertex[key] = {}
            self.halfedge[key] = {}
        attr = attr_dict or {}
        attr.update(kwattr)
        self.vertex[key].update(attr)
        return key

    def add_face(self, vertices, fkey=None, attr_dict=None, **kwattr):
        """Add a face to the mesh object.

        Parameters
        ----------
        vertices : list[int]
            A list of vertex keys.
        attr_dict : dict[str, Any], optional
            A dictionary of face attributes.
        **kwattr : dict[str, Any], optional
            A dictionary of additional attributes compiled of remaining named arguments.

        Returns
        -------
        int
            The key of the face.

        Raises
        ------
        TypeError
            If the provided face key is of an unhashable type.

        Notes
        -----
        If no key is provided for the face, one is generated
        automatically. An automatically generated key is an integer that increments
        the highest integer value of any key used so far by 1.

        If a key with an integer value is provided that is higher than the current
        highest integer key value, then the highest integer value is updated accordingly.

        """
        if vertices[-1] == vertices[0]:
            vertices = vertices[:-1]
        vertices = [int(key) for key in vertices]
        vertices[:] = [u for u, v in pairwise(vertices + vertices[:1]) if u != v]
        if len(vertices) < 3:
            return
        if fkey is None:
            fkey = self._max_face = self._max_face + 1
        if fkey > self._max_face:
            self._max_face = fkey
        attr = attr_dict or {}
        attr.update(kwattr)
        self.face[fkey] = vertices
        self.facedata.setdefault(fkey, attr)
        for u, v in pairwise(vertices + vertices[:1]):
            self.halfedge[u][v] = fkey
            if u not in self.halfedge[v]:
                self.halfedge[v][u] = None
        return fkey

    # --------------------------------------------------------------------------
    # modifiers
    # --------------------------------------------------------------------------

    def delete_vertex(self, key):
        """Delete a vertex from the mesh and everything that is attached to it.

        Parameters
        ----------
        key : int
            The identifier of the vertex.

        Returns
        -------
        None

        Notes
        -----
        In some cases, disconnected vertices can remain after application of this
        method. To remove these vertices as well, combine this method with vertex
        culling (:meth:`cull_vertices`).

        """
        nbrs = self.vertex_neighbors(key)
        for nbr in nbrs:
            fkey = self.halfedge[key][nbr]
            if fkey is None:
                continue
            for u, v in self.face_halfedges(fkey):
                self.halfedge[u][v] = None
            del self.face[fkey]
            if fkey in self.facedata:
                del self.facedata[fkey]
        for nbr in nbrs:
            del self.halfedge[nbr][key]
            edge = "-".join(map(str, sorted([nbr, key])))
            if edge in self.edgedata:
                del self.edgedata[edge]
        for nbr in nbrs:
            for n in self.vertex_neighbors(nbr):
                if self.halfedge[nbr][n] is None and self.halfedge[n][nbr] is None:
                    del self.halfedge[nbr][n]
                    del self.halfedge[n][nbr]
                    edge = "-".join(map(str, sorted([nbr, n])))
                    if edge in self.edgedata:
                        del self.edgedata[edge]
        del self.halfedge[key]
        del self.vertex[key]

    def delete_face(self, fkey):
        """Delete a face from the mesh object.

        Parameters
        ----------
        fkey : int
            The identifier of the face.

        Returns
        -------
        None

        Notes
        -----
        In some cases, disconnected vertices can remain after application of this
        method. To remove these vertices as well, combine this method with vertex
        culling (:meth:`cull_vertices`).

        """
        for u, v in self.face_halfedges(fkey):
            self.halfedge[u][v] = None
            if self.halfedge[v][u] is None:
                del self.halfedge[u][v]
                del self.halfedge[v][u]
                edge = "-".join(map(str, sorted([u, v])))
                if edge in self.edgedata:
                    del self.edgedata[edge]
        del self.face[fkey]
        if fkey in self.facedata:
            del self.facedata[fkey]

    def remove_unused_vertices(self):
        """Remove all unused vertices from the mesh object.

        Returns
        -------
        None

        """
        for u in list(self.vertices()):
            if u not in self.halfedge:
                del self.vertex[u]
            else:
                if not self.halfedge[u]:
                    del self.vertex[u]
                    del self.halfedge[u]

    cull_vertices = remove_unused_vertices

    # --------------------------------------------------------------------------
    # accessors
    # --------------------------------------------------------------------------

    def vertices(self, data=False):
        """Iterate over the vertices of the mesh.

        Parameters
        ----------
        data : bool, optional
            If True, yield the vertex attributes in addition to the vertex identifiers.

        Yields
        ------
        int or tuple[int, dict[str, Any]]
            If `data` is False, the next vertex identifier.
            If `data` is True, the next vertex as a (key, attr) tuple.

        """
        for key in self.vertex:
            if not data:
                yield key
            else:
                yield key, self.vertex_attributes(key)

    def faces(self, data=False):
        """Iterate over the faces of the mesh.

        Parameters
        ----------
        data : bool, optional
            If True, yield the face attributes in addition to the face identifiers.

        Yields
        ------
        int or tuple[int, dict[str, Any]]
            If `data` is False, the next face identifier.
            If `data` is True, the next face as a (fkey, attr) tuple.

        """
        for key in self.face:
            if not data:
                yield key
            else:
                yield key, self.face_attributes(key)

    def edges(self, data=False):
        """Iterate over the edges of the mesh.

        Parameters
        ----------
        data : bool, optional
            If True, yield the edge attributes in addition to the edge identifiers.

        Yields
        ------
        tuple[int, int] or tuple[tuple[int, int], dict[str, Any]]
            If `data` is False, the next edge as a (u, v) tuple.
            If `data` is True, the next edge as a ((u, v), data) tuple.

        Notes
        ----
        Mesh edges have no topological meaning. They are only used to store data.
        Edges are not automatically created when vertices and faces are added to
        the mesh. Instead, they are created when data is stored on them, or when
        they are accessed using this method.

        This method yields the directed edges of the mesh.
        Unless edges were added explicitly using :meth:`add_edge` the order of
        edges is *as they come out*. However, as long as the toplogy remains
        unchanged, the order is consistent.

        Examples
        --------
        >>>

        """
        seen = set()
        for u in self.halfedge:
            for v in self.halfedge[u]:
                key = u, v
                ikey = v, u
                if key in seen or ikey in seen:
                    continue
                seen.add(key)
                seen.add(ikey)
                if not data:
                    yield key
                else:
                    yield key, self.edge_attributes(key)

    def vertices_where(self, conditions, data=False):
        """Get vertices for which a certain condition or set of conditions is true.

        Parameters
        ----------
        conditions : dict
            A set of conditions in the form of key-value pairs.
            The keys should be attribute names. The values can be attribute
            values or ranges of attribute values in the form of min/max pairs.
        data : bool, optional
            If True, yield the vertex attributes in addition to the vertex identifiers.

        Yields
        ------
        int or tuple[int, dict[str, Any]]
            The next vertex that matches the condition,
            or, if `data` is True, the next vertex and its attributes.

        """
        for key, attr in self.vertices(True):
            is_match = True

            for name, value in conditions.items():
                method = getattr(self, name, None)

                if callable(method):
                    val = method(key)

                    if isinstance(val, list):
                        if value not in val:
                            is_match = False
                            break
                        break

                    if isinstance(value, (tuple, list)):
                        minval, maxval = value
                        if val < minval or val > maxval:
                            is_match = False
                            break
                    else:
                        if value != val:
                            is_match = False
                            break

                else:
                    if name not in attr:
                        is_match = False
                        break

                    if isinstance(attr[name], list):
                        if value not in attr[name]:
                            is_match = False
                            break
                        break

                    if isinstance(value, (tuple, list)):
                        minval, maxval = value
                        if attr[name] < minval or attr[name] > maxval:
                            is_match = False
                            break
                    else:
                        if value != attr[name]:
                            is_match = False
                            break

            if is_match:
                if data:
                    yield key, attr
                else:
                    yield key

    def vertices_where_predicate(self, predicate, data=False):
        """Get vertices for which a certain condition or set of conditions is true using a lambda function.

        Parameters
        ----------
        predicate : callable
            The condition you want to evaluate.
            The callable takes 2 parameters: the vertex identifier and the vertex attributs,
            and should return True or False.
        data : bool, optional
            If True, yield the vertex attributes in addition to the vertex identifiers.

        Yields
        ------
        int or tuple[int, dict[str, Any]]
            The next vertex that matches the condition,
            or, if `data` is True, the next vertex and its attributes.

        Examples
        --------
        >>>

        """
        for key, attr in self.vertices(True):
            if predicate(key, attr):
                if data:
                    yield key, attr
                else:
                    yield key

    def edges_where(self, conditions, data=False):
        """Get edges for which a certain condition or set of conditions is true.

        Parameters
        ----------
        conditions : dict
            A set of conditions in the form of key-value pairs.
            The keys should be attribute names. The values can be attribute
            values or ranges of attribute values in the form of min/max pairs.
        data : bool, optional
            If True, yield the edge attributes in addition to the edge identifiers.

        Yields
        ------
        tuple[int, int] or tuple[tuple[int, int], dict[str, Any]]
            If `data` is False, the next edge as a (u, v) tuple.
            If `data` is True, the next edge as a (u, v, data) tuple.

        """
        for key in self.edges():
            is_match = True

            attr = self.edge_attributes(key)

            for name, value in conditions.items():
                method = getattr(self, name, None)

                if method and callable(method):
                    val = method(key)
                elif name in attr:
                    val = attr[name]
                else:
                    is_match = False
                    break

                if isinstance(val, list):
                    if value not in val:
                        is_match = False
                        break
                elif isinstance(value, (tuple, list)):
                    minval, maxval = value
                    if val < minval or val > maxval:
                        is_match = False
                        break
                else:
                    if value != val:
                        is_match = False
                        break

            if is_match:
                if data:
                    yield key, attr
                else:
                    yield key

    def edges_where_predicate(self, predicate, data=False):
        """Get edges for which a certain condition or set of conditions is true using a lambda function.

        Parameters
        ----------
        predicate : callable
            The condition you want to evaluate.
            The callable takes 3 parameters:
            the identifier of the first vertex, the identifier of the second vertex, and the edge attributes,
            and should return True or False.
        data : bool, optional
            If True, yield the vertex attributes in addition ot the vertex identifiers.

        Yields
        ------
        tuple[int, int] or tuple[tuple[int, int], dict[str, Any]]
            If `data` is False, the next edge as a (u, v) tuple.
            If `data` is True, the next edge as a (u, v, data) tuple.

        """
        for key, attr in self.edges(True):
            if predicate(key, attr):
                if data:
                    yield key, attr
                else:
                    yield key

    def faces_where(self, conditions, data=False):
        """Get faces for which a certain condition or set of conditions is true.

        Parameters
        ----------
        conditions : dict
            A set of conditions in the form of key-value pairs.
            The keys should be attribute names. The values can be attribute
            values or ranges of attribute values in the form of min/max pairs.
        data : bool, optional
            If True, yield the face attributes in addition to face identifiers.

        Yields
        ------
        int or tuple[int, dict[str, Any]]
            The next face that matches the condition,
            or, if `data` is True, the next face and its attributes.

        """
        for fkey in self.faces():
            is_match = True

            attr = self.face_attributes(fkey)

            for name, value in conditions.items():
                method = getattr(self, name, None)

                if method and callable(method):
                    val = method(fkey)
                elif name in attr:
                    val = attr[name]
                else:
                    is_match = False
                    break

                if isinstance(val, list):
                    if value not in val:
                        is_match = False
                        break
                elif isinstance(value, (tuple, list)):
                    minval, maxval = value
                    if val < minval or val > maxval:
                        is_match = False
                        break
                else:
                    if value != val:
                        is_match = False
                        break

            if is_match:
                if data:
                    yield fkey, attr
                else:
                    yield fkey

    def faces_where_predicate(self, predicate, data=False):
        """Get faces for which a certain condition or set of conditions is true using a lambda function.

        Parameters
        ----------
        predicate : callable
            The condition you want to evaluate.
            The callable takes 2 parameters: the face identifier and the face attributes,
            and should return True or False.
        data : bool, optional
            If True, yield the face attributes in addition to the face identifiers.

        Yields
        ------
        int or tuple[int, dict[str, Any]]
            The next face that matches the condition,
            or, if `data` is True, the next face and its attributes.

        """
        for fkey, attr in self.faces(True):
            if predicate(fkey, attr):
                if data:
                    yield fkey, attr
                else:
                    yield fkey

    # --------------------------------------------------------------------------
    # attributes
    # --------------------------------------------------------------------------

    def update_default_vertex_attributes(self, attr_dict=None, **kwattr):
        """Update the default vertex attributes.

        Parameters
        ----------
        attr_dict : dict[str, Any], optional
            A dictionary of attributes with their default values.
        **kwattr : dict[str, Any], optional
            A dictionary compiled of remaining named arguments.

        Returns
        -------
        None

        Notes
        -----
        Named arguments overwrite corresponding key-value pairs in the attribute dictionary.

        """
        if not attr_dict:
            attr_dict = {}
        attr_dict.update(kwattr)
        self.default_vertex_attributes.update(attr_dict)

    def vertex_attribute(self, key, name, value=None):
        """Get or set an attribute of a vertex.

        Parameters
        ----------
        key : int
            The vertex identifier.
        name : str
            The name of the attribute
        value : obj, optional
            The value of the attribute.

        Returns
        -------
        obj or None
            The value of the attribute,
            or None when the function is used as a "setter".

        Raises
        ------
        KeyError
            If the vertex does not exist.

        """
        if key not in self.vertex:
            raise KeyError(key)
        if value is not None:
            self.vertex[key][name] = value
            return None
        if name in self.vertex[key]:
            return self.vertex[key][name]
        else:
            if name in self.default_vertex_attributes:
                return self.default_vertex_attributes[name]

    def unset_vertex_attribute(self, key, name):
        """Unset the attribute of a vertex.

        Parameters
        ----------
        key : int
            The vertex identifier.
        name : str
            The name of the attribute.

        Returns
        -------
        None

        Raises
        ------
        KeyError
            If the vertex does not exist.

        Notes
        -----
        Unsetting the value of a vertex attribute implicitly sets it back to the value
        stored in the default vertex attribute dict.

        """
        if name in self.vertex[key]:
            del self.vertex[key][name]

    def vertex_attributes(self, key, names=None, values=None):
        """Get or set multiple attributes of a vertex.

        Parameters
        ----------
        key : int
            The identifier of the vertex.
        names : list[str], optional
            A list of attribute names.
        values : list[Any], optional
            A list of attribute values.

        Returns
        -------
        dict[str, Any] or list[Any] or None
            If the parameter `names` is empty,
            the function returns a dictionary of all attribute name-value pairs of the vertex.
            If the parameter `names` is not empty,
            the function returns a list of the values corresponding to the requested attribute names.
            The function returns None if it is used as a "setter".

        Raises
        ------
        KeyError
            If the vertex does not exist.

        """
        if key not in self.vertex:
            raise KeyError(key)
        if values is not None:
            # use it as a setter
            for name, value in zip(names, values):
                self.vertex[key][name] = value
            return
        # use it as a getter
        if not names:
            # return all vertex attributes as a dict
            return VertexAttributeView(self.default_vertex_attributes, self.vertex[key])
        values = []
        for name in names:
            if name in self.vertex[key]:
                values.append(self.vertex[key][name])
            elif name in self.default_vertex_attributes:
                values.append(self.default_vertex_attributes[name])
            else:
                values.append(None)
        return values

    def vertices_attribute(self, name, value=None, keys=None):
        """Get or set an attribute of multiple vertices.

        Parameters
        ----------
        name : str
            The name of the attribute.
        value : obj, optional
            The value of the attribute.
            Default is None.
        keys : list[int], optional
            A list of vertex identifiers.

        Returns
        -------
        list[Any] or None
            The value of the attribute for each vertex,
            or None if the function is used as a "setter".

        Raises
        ------
        KeyError
            If any of the vertices does not exist.

        """
        if not keys:
            keys = self.vertices()
        if value is not None:
            for key in keys:
                self.vertex_attribute(key, name, value)
            return
        return [self.vertex_attribute(key, name) for key in keys]

    def vertices_attributes(self, names=None, values=None, keys=None):
        """Get or set multiple attributes of multiple vertices.

        Parameters
        ----------
        names : list[str], optional
            The names of the attribute.
        values : list[Any], optional
            The values of the attributes.
        keys : list[int], optional
            A list of vertex identifiers.

        Returns
        -------
        list[dict[str, Any]] or list[list[Any]] or None
            If the parameter `names` is empty,
            the function returns a list containing an attribute dict per vertex.
            If the parameter `names` is not empty,
            the function returns a list containing a list of attribute values per vertex corresponding to the provided attribute names.
            The function returns None if it is used as a "setter".

        Raises
        ------
        KeyError
            If any of the vertices does not exist.

        """
        if not keys:
            keys = self.vertices()
        if values is not None:
            for key in keys:
                self.vertex_attributes(key, names, values)
            return
        return [self.vertex_attributes(key, names) for key in keys]

    def update_default_face_attributes(self, attr_dict=None, **kwattr):
        """Update the default face attributes.

        Parameters
        ----------
        attr_dict : dict[str, Any], optional
            A dictionary of attributes with their default values.
        **kwattr : dict[str, Any], optional
            A dictionary compiled of remaining named arguments.

        Returns
        -------
        None

        Notes
        ----
        Named arguments overwrite corresponding key-value pairs in the attribute dictionary.

        """
        if not attr_dict:
            attr_dict = {}
        attr_dict.update(kwattr)
        self.default_face_attributes.update(attr_dict)

    def face_attribute(self, key, name, value=None):
        """Get or set an attribute of a face.

        Parameters
        ----------
        key : int
            The face identifier.
        name : str
            The name of the attribute.
        value : obj, optional
            The value of the attribute.

        Returns
        -------
        obj or None
            The value of the attribute, or None when the function is used as a "setter".

        Raises
        ------
        KeyError
            If the face does not exist.

        """
        if key not in self.face:
            raise KeyError(key)
        if value is not None:
            if key not in self.facedata:
                self.facedata[key] = {}
            self.facedata[key][name] = value
            return
        if key in self.facedata and name in self.facedata[key]:
            return self.facedata[key][name]
        if name in self.default_face_attributes:
            return self.default_face_attributes[name]

    def unset_face_attribute(self, key, name):
        """Unset the attribute of a face.

        Parameters
        ----------
        key : int
            The face identifier.
        name : str
            The name of the attribute.

        Returns
        -------
        None

        Raises
        ------
        KeyError
            If the face does not exist.

        Notes
        -----
        Unsetting the value of a face attribute implicitly sets it back to the value
        stored in the default face attribute dict.

        """
        if key not in self.face:
            raise KeyError(key)
        if key in self.facedata:
            if name in self.facedata[key]:
                del self.facedata[key][name]

    def face_attributes(self, key, names=None, values=None):
        """Get or set multiple attributes of a face.

        Parameters
        ----------
        key : int
            The identifier of the face.
        names : list[str], optional
            A list of attribute names.
        values : list[Any], optional
            A list of attribute values.

        Returns
        -------
        dict[str, Any] or list[Any] or None
            If the parameter `names` is empty,
            a dictionary of all attribute name-value pairs of the face.
            If the parameter `names` is not empty,
            a list of the values corresponding to the provided names.
            None if the function is used as a "setter".

        Raises
        ------
        KeyError
            If the face does not exist.

        """
        if key not in self.face:
            raise KeyError(key)
        if values is not None:
            # use it as a setter
            for name, value in zip(names, values):
                if key not in self.facedata:
                    self.facedata[key] = {}
                self.facedata[key][name] = value
            return
        # use it as a getter
        if not names:
            return FaceAttributeView(self.default_face_attributes, self.facedata.setdefault(key, {}))
        values = []
        for name in names:
            value = self.face_attribute(key, name)
            values.append(value)
        return values

    def faces_attribute(self, name, value=None, keys=None):
        """Get or set an attribute of multiple faces.

        Parameters
        ----------
        name : str
            The name of the attribute.
        value : obj, optional
            The value of the attribute.
            Default is None.
        keys : list[int], optional
            A list of face identifiers.

        Returns
        -------
        list[Any] or None
            A list containing the value per face of the requested attribute,
            or None if the function is used as a "setter".

        Raises
        ------
        KeyError
            If any of the faces does not exist.

        """
        if not keys:
            keys = self.faces()
        if value is not None:
            for key in keys:
                self.face_attribute(key, name, value)
            return
        return [self.face_attribute(key, name) for key in keys]

    def faces_attributes(self, names=None, values=None, keys=None):
        """Get or set multiple attributes of multiple faces.

        Parameters
        ----------
        names : list[str], optional
            The names of the attribute.
            Default is None.
        values : list[Any], optional
            The values of the attributes.
            Default is None.
        keys : list[int], optional
            A list of face identifiers.

        Returns
        -------
        list[dict[str, Any]] or list[list[Any]] or None
            If the parameter `names` is empty,
            a list containing per face an attribute dict with all attributes (default + custom) of the face.
            If the parameter `names` is not empty,
            a list containing per face a list of attribute values corresponding to the requested names.
            None if the function is used as a "setter".

        Raises
        ------
        KeyError
            If any of the faces does not exist.

        """
        if not keys:
            keys = self.faces()
        if values is not None:
            for key in keys:
                self.face_attributes(key, names, values)
            return
        return [self.face_attributes(key, names) for key in keys]

    def update_default_edge_attributes(self, attr_dict=None, **kwattr):
        """Update the default edge attributes.

        Parameters
        ----------
        attr_dict : dict[str, Any], optional
            A dictionary of attributes with their default values.
        **kwattr : dict[str, Any], optional
            A dictionary compiled of remaining named arguments.

        Notes
        ----
        Named arguments overwrite corresponding key-value pairs in the attribute dictionary.

        """
        if not attr_dict:
            attr_dict = {}
        attr_dict.update(kwattr)
        self.default_edge_attributes.update(attr_dict)

    def edge_attribute(self, edge, name, value=None):
        """Get or set an attribute of an edge.

        Parameters
        ----------
        edge : tuple[int, int]
            The identifier of the edge as a pair of vertex identifiers.
        name : str
            The name of the attribute.
        value : obj, optional
            The value of the attribute.
            Default is None.

        Returns
        -------
        obj or None
            The value of the attribute, or None when the function is used as a "setter".

        Raises
        ------
        KeyError
            If the edge does not exist.

        """
        u, v = edge
        if u not in self.halfedge or v not in self.halfedge[u]:
            raise KeyError(edge)
        key = str(tuple(sorted(edge)))
        if value is not None:
            if key not in self.edgedata:
                self.edgedata[key] = {}
            self.edgedata[key][name] = value
            return
        if key in self.edgedata and name in self.edgedata[key]:
            return self.edgedata[key][name]
        if name in self.default_edge_attributes:
            return self.default_edge_attributes[name]

    def unset_edge_attribute(self, edge, name):
        """Unset the attribute of an edge.

        Parameters
        ----------
        edge : tuple[int, int]
            The edge identifier.
        name : str
            The name of the attribute.

        Raises
        ------
        KeyError
            If the edge does not exist.

        Notes
        -----
        Unsetting the value of an edge attribute implicitly sets it back to the value
        stored in the default edge attribute dict.

        """
        u, v = edge
        if u not in self.halfedge or v not in self.halfedge[u]:
            raise KeyError(edge)
        key = str(tuple(sorted(edge)))
        if key in self.edgedata and name in self.edgedata[key]:
            del self.edgedata[key][name]

    def edge_attributes(self, edge, names=None, values=None):
        """Get or set multiple attributes of an edge.

        Parameters
        ----------
        edge : tuple[int, int]
            The identifier of the edge.
        names : list[str], optional
            A list of attribute names.
        values : list[Any], optional
            A list of attribute values.

        Returns
        -------
        dict[str, Any] or list[Any] or None
            If the parameter `names` is empty,
            a dictionary of all attribute name-value pairs of the edge.
            If the parameter `names` is not empty,
            a list of the values corresponding to the provided names.
            None if the function is used as a "setter".

        Raises
        ------
        KeyError
            If the edge does not exist.

        """
        u, v = edge
        if u not in self.halfedge or v not in self.halfedge[u]:
            raise KeyError(edge)
        if values is not None:
            # use it as a setter
            for name, value in zip(names, values):
                self.edge_attribute(edge, name, value)
            return
        # use it as a getter
        if not names:
            key = str(tuple(sorted(edge)))
            # get the entire attribute dict
            return EdgeAttributeView(self.default_edge_attributes, self.edgedata.setdefault(key, {}))
        # get only the values of the named attributes
        values = []
        for name in names:
            value = self.edge_attribute(edge, name)
            values.append(value)
        return values

    def edges_attribute(self, name, value=None, keys=None):
        """Get or set an attribute of multiple edges.

        Parameters
        ----------
        name : str
            The name of the attribute.
        value : obj, optional
            The value of the attribute.
            Default is None.
        keys : list[tuple[int, int]], optional
            A list of edge identifiers.

        Returns
        -------
        list[Any] or None
            A list containing the value per edge of the requested attribute,
            or None if the function is used as a "setter".

        Raises
        ------
        KeyError
            If any of the edges does not exist.

        """
        edges = keys or self.edges()
        if value is not None:
            for edge in edges:
                self.edge_attribute(edge, name, value)
            return
        return [self.edge_attribute(edge, name) for edge in edges]

    def edges_attributes(self, names=None, values=None, keys=None):
        """Get or set multiple attributes of multiple edges.

        Parameters
        ----------
        names : list[str], optional
            The names of the attribute.
            Default is None.
        values : list[Any], optional
            The values of the attributes.
            Default is None.
        keys : list[tuple[int, int]], optional
            A list of edge identifiers.

        Returns
        -------
        list[dict[str, Any]] or list[list[Any]] or None
            If the parameter `names` is empty,
            a list containing per edge an attribute dict with all attributes (default + custom) of the edge.
            If the parameter `names` is not empty,
            a list containing per edge a list of attribute values corresponding to the requested names.
            None if the function is used as a "setter".

        Raises
        ------
        KeyError
            If any of the edges does not exist.

        """
        edges = keys or self.edges()
        if values is not None:
            for edge in edges:
                self.edge_attributes(edge, names, values)
            return
        return [self.edge_attributes(edge, names) for edge in edges]

    # --------------------------------------------------------------------------
    # mesh info
    # --------------------------------------------------------------------------

    def summary(self):
        """Print a summary of the mesh.

        Returns
        -------
        str
            The formatted summary text.

        """
        tpl = "\n".join(["{} summary", "=" * (len(self.name) + len(" summary")), "- vertices: {}", "- edges: {}", "- faces: {}"])
        return tpl.format(self.name, self.number_of_vertices(), self.number_of_edges(), self.number_of_faces())

    def number_of_vertices(self):
        """Count the number of vertices in the mesh.

        Returns
        -------
        int

        """
        return len(list(self.vertices()))

    def number_of_edges(self):
        """Count the number of edges in the mesh.

        Returns
        -------
        int

        """
        return len(list(self.edges()))

    def number_of_faces(self):
        """Count the number of faces in the mesh.

        Returns
        -------
        int

        """
        return len(list(self.faces()))

    def is_valid(self):
        """Verify that the mesh is valid.

        A mesh is valid if the following conditions are fulfilled:

        * halfedges don't point at non-existing faces
        * all vertices are in the halfedge dict
        * there are no None-None halfedges
        * all faces have corresponding halfedge entries

        Returns
        -------
        bool
            True, if the mesh is valid.
            False, otherwise.

        """
        for key in self.vertices():
            if key not in self.halfedge:
                return False

        for u in self.halfedge:
            if u not in self.vertex:
                return False
            for v in self.halfedge[u]:
                if v not in self.vertex:
                    return False
                if self.halfedge[u][v] is None and self.halfedge[v][u] is None:
                    return False
                fkey = self.halfedge[u][v]
                if fkey is not None:
                    if fkey not in self.face:
                        return False

        for fkey in self.faces():
            for u, v in self.face_halfedges(fkey):
                if u not in self.vertex:
                    return False
                if v not in self.vertex:
                    return False
                if u not in self.halfedge:
                    return False
                if v not in self.halfedge[u]:
                    return False
                if fkey != self.halfedge[u][v]:
                    return False
        return True

    def is_regular(self):
        """Verify that the mesh is regular.

        A mesh is regular if the following conditions are fulfilled:

        * All faces have the same number of edges.
        * All vertices have the same degree, i.e. they are incident to the same number of edges.

        Returns
        -------
        bool
            True, if the mesh is regular.
            False, otherwise.

        """
        if not self.vertex or not self.face:
            return False

        vkey = self.get_any_vertex()
        degree = self.vertex_degree(vkey)

        for vkey in self.vertices():
            if self.vertex_degree(vkey) != degree:
                return False

        fkey = self.get_any_face()
        vcount = len(self.face_vertices(fkey))

        for fkey in self.faces():
            vertices = self.face_vertices(fkey)
            if len(vertices) != vcount:
                return False

        return True

    def is_manifold(self):
        """Verify that the mesh is manifold.

        A mesh is manifold if the following conditions are fulfilled:

        * Each edge is incident to only one or two faces.
        * The faces incident to a vertex form a closed or an open fan.

        Returns
        -------
        bool
            True, if the mesh is manifold.
            False, otherwise.

        """
        if not self.vertex:
            return False

        for key in self.vertices():

            if list(self.halfedge[key].values()).count(None) > 1:
                return False

            nbrs = self.vertex_neighbors(key, ordered=True)

            if not nbrs:
                return False

            if self.halfedge[nbrs[0]][key] is None:
                for nbr in nbrs[1:-1]:
                    if self.halfedge[key][nbr] is None:
                        return False

                if self.halfedge[key][nbrs[-1]] is not None:
                    return False
            else:
                for nbr in nbrs[1:]:
                    if self.halfedge[key][nbr] is None:
                        return False

        return True

    def is_orientable(self):
        """Verify that the mesh is orientable.

        A manifold mesh is orientable if any two adjacent faces have compatible orientation,
        i.e. the faces have a unified cycle direction.

        Returns
        -------
        bool
            True, if the mesh is orientable.
            False, otherwise.

        """
        raise NotImplementedError

    def is_trimesh(self):
        """Verify that the mesh consists of only triangles.

        Returns
        -------
        bool
            True, if the mesh is a triangle mesh.
            False, otherwise.

        """
        if not self.face:
            return False
        return not any(3 != len(self.face_vertices(fkey)) for fkey in self.faces())

    def is_quadmesh(self):
        """Verify that the mesh consists of only quads.

        Returns
        -------
        bool
            True, if the mesh is a quad mesh.
            False, otherwise.

        """
        if not self.face:
            return False
        return not any(4 != len(self.face_vertices(fkey)) for fkey in self.faces())

    def is_empty(self):
        """Verify that the mesh is empty.

        Returns
        -------
        bool
            True if the mesh has no vertices.
            False otherwise.

        """
        if self.number_of_vertices() == 0:
            return True
        return False

    def is_closed(self):
        """Verify that the mesh is closed.

        Returns
        -------
        bool
            True if the mesh is not empty and has no naked edges.
            False otherwise.

        """
        if self.is_empty():
            return False
        for edge in self.edges():
            if self.is_edge_on_boundary(*edge):
                return False
        return True

    def euler(self):
        """Calculate the Euler characteristic.

        Returns
        -------
        int
            The Euler characteristic.

        """
        V = len([vkey for vkey in self.vertices() if len(self.vertex_neighbors(vkey)) != 0])
        E = self.number_of_edges()
        F = self.number_of_faces()
        return V - E + F

    def genus(self):
        """Calculate the genus.

        Returns
        -------
        int
            The genus.

        References
        ----------
        .. [1] Wolfram MathWorld. *Genus*.
               Available at: http://mathworld.wolfram.com/Genus.html.

        """
        X = self.euler()
        # each boundary must be taken into account as if it was one face
        B = len(self.boundaries())
        if self.is_orientable():
            return (2 - (X + B)) / 2
        else:
            return 2 - (X + B)

    # --------------------------------------------------------------------------
    # vertex topology
    # --------------------------------------------------------------------------

    def has_vertex(self, key):
        """Verify that a vertex is in the mesh.

        Parameters
        ----------
        key : int
            The identifier of the vertex.

        Returns
        -------
        bool
            True if the vertex is in the mesh.
            False otherwise.

        """
        return key in self.vertex

    def is_vertex_connected(self, key):
        """Verify that a vertex is connected.

        Parameters
        ----------
        key : int
            The identifier of the vertex.

        Returns
        -------
        bool
            True if the vertex is connected to at least one other vertex.
            False otherwise.

        """
        return self.vertex_degree(key) > 0

    def is_vertex_on_boundary(self, key):
        """Verify that a vertex is on a boundary.

        Parameters
        ----------
        key : int
            The identifier of the vertex.

        Returns
        -------
        bool
            True if the vertex is on the boundary.
            False otherwise.

        """
        for nbr in self.halfedge[key]:
            if self.halfedge[key][nbr] is None:
                return True
        return False

    def vertex_neighbors(self, key, ordered=False):
        """Return the neighbors of a vertex.

        Parameters
        ----------
        key : int
            The identifier of the vertex.
        ordered : bool, optional
            If True, return the neighbors in the cycling order of the faces.

        Returns
        -------
        list[int]
            The list of neighboring vertices.
            If the vertex lies on the boundary of the mesh,
            an ordered list always starts and ends with with boundary vertices.

        Notes
        -----
        Due to the nature of the ordering algorithm, the neighbors cycle around
        the node in the opposite direction as the cycling direction of the faces.
        For some algorithms this produces the expected results. For others it doesn't.
        For example, a dual mesh constructed relying on these conventions will have
        oposite face cycle directions compared to the original.

        """
        temp = list(self.halfedge[key])
        if not ordered:
            return temp
        if not temp:
            return temp
        if len(temp) == 1:
            return temp
        # if one of the neighbors points to the *outside* face
        # start there
        # otherwise the starting point can be random
        start = temp[0]
        for nbr in temp:
            if self.halfedge[key][nbr] is None:
                start = nbr
                break
        # start in the opposite direction
        # to avoid pointing at an *outside* face again
        fkey = self.halfedge[start][key]
        nbrs = [start]
        count = 1000
        while count:
            count -= 1
            nbr = self.face_vertex_descendant(fkey, key)
            fkey = self.halfedge[nbr][key]
            if nbr == start:
                break
            nbrs.append(nbr)
            if fkey is None:
                break
        return nbrs

    def vertex_neighborhood(self, key, ring=1):
        """Return the vertices in the neighborhood of a vertex.

        Parameters
        ----------
        key : int
            The identifier of the vertex.
        ring : int, optional
            The number of neighborhood rings to include.

        Returns
        -------
        list[int]
            The vertices in the neighborhood.

        Notes
        -----
        The vertices in the neighborhood are unordered.

        """
        nbrs = set(self.vertex_neighbors(key))
        i = 1
        while True:
            if i == ring:
                break
            temp = []
            for key in nbrs:
                temp += self.vertex_neighbors(key)
            nbrs.update(temp)
            i += 1
        return nbrs

    def vertex_degree(self, key):
        """Count the neighbors of a vertex.

        Parameters
        ----------
        key : int
            The identifier of the vertex.

        Returns
        -------
        int
            The degree of the vertex.

        """
        return len(self.vertex_neighbors(key))

    def vertex_min_degree(self):
        """Compute the minimum degree of all vertices.

        Returns
        -------
        int
            The lowest degree of all vertices.

        """
        if not self.vertex:
            return 0
        return min(self.vertex_degree(key) for key in self.vertices())

    def vertex_max_degree(self):
        """Compute the maximum degree of all vertices.

        Returns
        -------
        int
            The highest degree of all vertices.

        """
        if not self.vertex:
            return 0
        return max(self.vertex_degree(key) for key in self.vertices())

    def vertex_faces(self, key, ordered=False, include_none=False):
        """The faces connected to a vertex.

        Parameters
        ----------
        key : int
            The identifier of the vertex.
        ordered : bool, optional
            If True, return the faces in cycling order.
        include_none : bool, optional
            If True, include *outside* faces in the list.

        Returns
        -------
        list[int]
            The faces connected to a vertex.

        """
        if not ordered:
            faces = list(self.halfedge[key].values())
        else:
            nbrs = self.vertex_neighbors(key, ordered=True)
            faces = [self.halfedge[key][n] for n in nbrs]
        if include_none:
            return faces
        return [fkey for fkey in faces if fkey is not None]

    # --------------------------------------------------------------------------
    # edge topology
    # --------------------------------------------------------------------------

    def has_edge(self, key):
        """Verify that the mesh contains a specific edge.

        Warnings
        --------
        This method may produce unexpected results.

        Parameters
        ----------
        key : tuple[int, int]
            The identifier of the edge.

        Returns
        -------
        bool
            True if the edge exists.
            False otherwise.

        """
        return key in set(self.edges())

    def has_halfedge(self, key):
        """Verify that a halfedge is part of the mesh.

        Parameters
        ----------
        key : tuple[int, int]
            The identifier of the halfedge.

        Returns
        -------
        bool
            True if the halfedge is part of the mesh.
            False otherwise.

        """
        u, v = key
        return u in self.halfedge and v in self.halfedge[u]

    def edge_faces(self, u, v):
        """Find the two faces adjacent to an edge.

        Parameters
        ----------
        u : int
            The identifier of the first vertex.
        v : int
            The identifier of the second vertex.

        Returns
        -------
        tuple[int, int]
            The identifiers of the adjacent faces.
            If the edge is on the boundary, one of the identifiers is None.

        """
        return self.halfedge[u][v], self.halfedge[v][u]

    def halfedge_face(self, u, v):
        """Find the face corresponding to a halfedge.

        Parameters
        ----------
        u : int
            The identifier of the first vertex.
        v : int
            The identifier of the second vertex.

        Returns
        -------
        int or None
            The identifier of the face corresponding to the halfedge.
            None, if the halfedge is on the outside of a boundary.

        Raises
        ------
        KeyError
            If the halfedge does not exist.

        """
        return self.halfedge[u][v]

    def is_edge_on_boundary(self, u, v):
        """Verify that an edge is on the boundary.

        Parameters
        ----------
        u : int
            The identifier of the first vertex.
        v : int
            The identifier of the second vertex.

        Returns
        -------
        bool
            True if the edge is on the boundary.
            False otherwise.

        """
        return self.halfedge[v][u] is None or self.halfedge[u][v] is None

    # --------------------------------------------------------------------------
    # polyedge topology
    # --------------------------------------------------------------------------

    def edge_loop(self, edge):
        """Find all edges on the same loop as a given edge.

        Parameters
        ----------
        edge : tuple[int, int]
            The identifier of the starting edge.

        Returns
        -------
        list[tuple[int, int]]
            The edges on the same loop as the given edge.

        """
        u, v = edge
        uv_loop = self.halfedge_loop((u, v))
        if uv_loop[0][0] == uv_loop[-1][1]:
            return uv_loop
        vu_loop = self.halfedge_loop((v, u))
        vu_loop[:] = [(u, v) for v, u in vu_loop[::-1]]
        return vu_loop + uv_loop[1:]

    def halfedge_loop(self, edge):
        """Find all edges on the same loop as the halfedge, in the direction of the halfedge.

        Parameters
        ----------
        edge : tuple[int, int]
            The identifier of the starting edge.

        Returns
        -------
        list[tuple[int, int]]
            The edges on the same loop as the given edge.

        """
        u, v = edge
        if self.is_edge_on_boundary(u, v):
            return self._halfedge_loop_on_boundary(edge)
        edges = [(u, v)]
        while True:
            nbrs = self.vertex_neighbors(v, ordered=True)
            if len(nbrs) != 4:
                break
            i = nbrs.index(u)
            u = v
            v = nbrs[i - 2]
            edges.append((u, v))
            if v == edges[0][0]:
                break
        return edges

    def _halfedge_loop_on_boundary(self, edge):
        """Find all edges on the same loop as the halfedge, in the direction of the halfedge, if the halfedge is on the boundary.

        Parameters
        ----------
        edge : tuple[int, int]
            The identifier of the starting edge.

        Returns
        -------
        list[tuple[int, int]]
            The edges on the same loop as the given edge.

        """
        u, v = edge
        edges = [(u, v)]
        while True:
            nbrs = self.vertex_neighbors(v)
            if len(nbrs) == 2:
                break
            nbr = None
            for temp in nbrs:
                if temp == u:
                    continue
                if self.is_edge_on_boundary(v, temp):
                    nbr = temp
                    break
            if nbr is None:
                break
            u, v = v, nbr
            edges.append((u, v))
            if v == edges[0][0]:
                break
        return edges

    def edge_strip(self, edge, return_faces=False):
        """Find all edges on the same strip as a given edge.

        Parameters
        ----------
        edge : tuple[int, int]
            The identifier of the starting edge.
        return_faces : bool, optional
            Return the faces on the strip in addition to the edges.

        Returns
        -------
        list[tuple[int, int]]
            The edges on the same strip as the given edge.
<<<<<<< HEAD

=======
        (list of tuple of int, list of int)
            The edges on the same strip and the corresponding faces.
>>>>>>> f83a8159
        """
        u, v = edge
        if self.halfedge[v][u] is None:
            strip = self.halfedge_strip((u, v))
        elif self.halfedge[u][v] is None:
            edges = self.halfedge_strip((v, u))
            strip = [(u, v) for v, u in edges[::-1]]
        else:
            vu_strip = self.halfedge_strip((v, u))
            vu_strip[:] = [(u, v) for v, u in vu_strip[::-1]]
            if vu_strip[0] == vu_strip[-1]:
                strip = vu_strip
            else:
                uv_strip = self.halfedge_strip((u, v))
                strip = vu_strip[:-1] + uv_strip
        if not return_faces:
            return strip
        faces = [self.halfedge_face(u, v) for u, v in strip[:-1]]
        return strip, faces

    def halfedge_strip(self, edge):
        """Find all edges on the same strip as a given halfedge.

        Parameters
        ----------
        edge : tuple[int, int]
            The identifier of the starting edge.

        Returns
        -------
        list[tuple[int, int]]
            The edges on the same strip as the given halfedge.

        """
        u, v = edge
        edges = [(u, v)]
        while True:
            face = self.halfedge[u][v]
            if face is None:
                break
            vertices = self.face_vertices(face)
            if len(vertices) != 4:
                break
            i = vertices.index(u)
            u = vertices[i - 1]
            v = vertices[i - 2]
            edges.append((u, v))
            if (u, v) == edge:
                break
        return edges

    # --------------------------------------------------------------------------
    # face topology
    # --------------------------------------------------------------------------

    def has_face(self, fkey):
        """Verify that a face is part of the mesh.

        Parameters
        ----------
        fkey : int
            The identifier of the face.

        Returns
        -------
        bool
            True if the face exists.
            False otherwise.

        """
        return fkey in self.face

    def face_vertices(self, fkey):
        """The vertices of a face.

        Parameters
        ----------
        fkey : int
            Identifier of the face.

        Returns
        -------
        list[int]
            Ordered vertex identifiers.

        """
        return self.face[fkey]

    def face_halfedges(self, fkey):
        """The halfedges of a face.

        Parameters
        ----------
        fkey : int
            Identifier of the face.

        Returns
        -------
        list[tuple[int, int]]
            The halfedges of a face.

        """
        vertices = self.face_vertices(fkey)
        return list(pairwise(vertices + vertices[0:1]))

    def face_corners(self, fkey):
        """Return triplets of face vertices forming the corners of the face.

        Parameters
        ----------
        fkey : int
            Identifier of the face.

        Returns
        -------
        list[int]
            The corners of the face in the form of a list of vertex triplets.

        """
        vertices = self.face_vertices(fkey)
        return list(window(vertices + vertices[0:2], 3))

    def face_neighbors(self, fkey):
        """Return the neighbors of a face across its edges.

        Parameters
        ----------
        fkey : int
            Identifier of the face.

        Returns
        -------
        list[int]
            The identifiers of the neighboring faces.

        """
        nbrs = []
        for u, v in self.face_halfedges(fkey):
            nbr = self.halfedge[v][u]
            if nbr is not None:
                nbrs.append(nbr)
        return nbrs

    def face_neighborhood(self, key, ring=1):
        """Return the faces in the neighborhood of a face.

        Parameters
        ----------
        key : int
            The identifier of the face.
        ring : int, optional
            The size of the neighborhood.

        Returns
        -------
        list[int]
            A list of face identifiers.

        """
        nbrs = set(self.face_neighbors(key))
        i = 1
        while True:
            if i == ring:
                break
            temp = []
            for key in nbrs:
                temp += self.face_neighbors(key)
            nbrs.update(temp)
            i += 1
        return list(nbrs)

    def face_degree(self, fkey):
        """Count the neighbors of a face.

        Parameters
        ----------
        fkey : int
            Identifier of the face.

        Returns
        -------
        int
            The count.

        """
        return len(self.face_neighbors(fkey))

    def face_min_degree(self):
        """Compute the minimum degree of all faces.

        Returns
        -------
        int
            The lowest degree.

        """
        if not self.face:
            return 0
        return min(self.face_degree(fkey) for fkey in self.faces())

    def face_max_degree(self):
        """Compute the maximum degree of all faces.

        Returns
        -------
        int
            The highest degree.

        """
        if not self.face:
            return 0
        return max(self.face_degree(fkey) for fkey in self.faces())

    def face_vertex_ancestor(self, fkey, key, n=1):
        """Return the n-th vertex before the specified vertex in a specific face.

        Parameters
        ----------
        fkey : int
            Identifier of the face.
        key : int
            The identifier of the vertex.
        n : int, optional
            The index of the vertex ancestor.
            Default is 1, meaning the previous vertex.

        Returns
        -------
        int
            The identifier of the vertex before the given vertex in the face cycle.

        Raises
        ------
        ValueError
            If the vertex is not part of the face.

        """
        i = self.face[fkey].index(key)
        return self.face[fkey][(i - n) % len(self.face[fkey])]

    def face_vertex_descendant(self, fkey, key, n=1):
        """Return the n-th vertex after the specified vertex in a specific face.

        Parameters
        ----------
        fkey : int
            Identifier of the face.
        key : int
            The identifier of the vertex.
        n : int, optional
            The index of the vertex descendant.
            Default is 1, meaning the next vertex.

        Returns
        -------
        int
            The identifier of the vertex after the given vertex in the face cycle.

        Raises
        ------
        ValueError
            If the vertex is not part of the face.

        """
        i = self.face[fkey].index(key)
        return self.face[fkey][(i + n) % len(self.face[fkey])]

    def face_adjacency_halfedge(self, f1, f2):
        """Find one half-edge over which two faces are adjacent.

        Parameters
        ----------
        f1 : int
            The identifier of the first face.
        f2 : int
            The identifier of the second face.

        Returns
        -------
        tuple[int, int] or None
            The half-edge separating face 1 from face 2,
            or None, if the faces are not adjacent.

        Notes
        -----
        For use in form-finding algorithms, that rely on form-force duality information,
        further checks relating to the orientation of the corresponding are required.

        """
        for u, v in self.face_halfedges(f1):
            if self.halfedge[v][u] == f2:
                return u, v

    def face_adjacency_vertices(self, f1, f2):
        """Find all vertices over which two faces are adjacent.

        Parameters
        ----------
        f1 : int
            The identifier of the first face.
        f2 : int
            The identifier of the second face.

        Returns
        -------
        list[int] or None
            The vertices separating face 1 from face 2,
            or None, if the faces are not adjacent.

        """
        return [vkey for vkey in self.face_vertices(f1) if vkey in self.face_vertices(f2)]

    def is_face_on_boundary(self, key):
        """Verify that a face is on a boundary.

        Parameters
        ----------
        key : int
            The identifier of the face.

        Returns
        -------
        bool
            True if the face is on the boundary.
            False otherwise.

        """
        a = [self.halfedge[v][u] for u, v in self.face_halfedges(key)]
        if None in a:
            return True
        else:
            return False

    face_vertex_after = face_vertex_descendant
    face_vertex_before = face_vertex_ancestor

    def halfedge_after(self, u, v):
        """Find the halfedge after the given halfedge in the same face.

        Parameters
        ----------
        u : int
            The first vertex of the halfedge.
        v : int
            The second vertex of the halfedge.

        Returns
        -------
        tuple[int, int]
            The next halfedge.

        """
        face = self.halfedge_face(u, v)
        if face is not None:
            w = self.face_vertex_after(face, v)
            return v, w
        nbrs = self.vertex_neighbors(u, ordered=True)
        w = nbrs[0]
        return v, w

    def halfedge_before(self, u, v):
        """Find the halfedge before the given halfedge in the same face.

        Parameters
        ----------
        u : int
            The first vertex of the halfedge.
        v : int
            The second vertex of the halfedge.

        Returns
        -------
        tuple[int, int]
            The previous halfedge.

        """
        face = self.halfedge_face(u, v)
        if face is not None:
            t = self.face_vertex_before(face, u)
            return t, u
        nbrs = self.vertex_neighbors(u, ordered=True)
        t = nbrs[-1]
        return t, u

    def vertex_edges(self, vertex):
        """Find all edges connected to a given vertex.

        Parameters
        ----------
        vertex : int

        Returns
        -------
        list[tuple[int, int]]

        """
        edges = []
        for nbr in self.vertex_neighbors(vertex):
            if self.has_edge((vertex, nbr)):
                edges.append((vertex, nbr))
            else:
                edges.append((nbr, vertex))
        return edges<|MERGE_RESOLUTION|>--- conflicted
+++ resolved
@@ -2204,12 +2204,8 @@
         -------
         list[tuple[int, int]]
             The edges on the same strip as the given edge.
-<<<<<<< HEAD
-
-=======
-        (list of tuple of int, list of int)
+        tuple[list[tuple[int, int]], list[int]]
             The edges on the same strip and the corresponding faces.
->>>>>>> f83a8159
         """
         u, v = edge
         if self.halfedge[v][u] is None:
