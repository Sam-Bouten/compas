--- conflicted
+++ resolved
@@ -22,15 +22,6 @@
 except ImportError:
     from System.Diagnostics import Process
 
-<<<<<<< HEAD
-=======
-import compas._os
-
-from compas.utilities import DataEncoder
-from compas.utilities import DataDecoder
-from compas.rpc import RPCServerError
-
->>>>>>> 83c7826b
 
 __all__ = ['Proxy']
 
@@ -58,19 +49,16 @@
     port : :obj:`int`:, optional
         The port number on the remote server.
         Default is ``1753``.
-<<<<<<< HEAD
     service : :obj:`str`:, package name to start server.
         Default is ``'compas.rpc.services.default'``.
-    autoreload : bool, ``True`` to automatically reload the proxied package if changes are detected.
+    max_conn_attempts: :obj:`int`, optional
+        Amount of attempts to connect to RPC server before time out.
+    autoreload : :obj:`bool`, ``True`` to automatically reload the proxied package if changes are detected.
         This is particularly useful during development. The server will monitor changes to the files
         that were loaded as a result of accessing the specified `package` and if any change is detected,
         it will unload the module, so that the next invocation uses a fresh version.
-    capture_output : bool, ``True`` to capture the stdout/stderr output of the remote process, otherwise ``False.
+    capture_output : :obj:`bool`, ``True`` to capture the stdout/stderr output of the remote process, otherwise ``False.
         In general, ``capture_output`` should be ``True`` when using a ``pythonw`` as executable (default).
-=======
-    max_conn_attempts: :obj:`int`, optional
-        Amount of attempts to connect to RPC server before time out.
->>>>>>> 83c7826b
 
     Notes
     -----
@@ -99,11 +87,7 @@
 
     """
 
-<<<<<<< HEAD
-    def __init__(self, package=None, python=None, url='http://127.0.0.1', port=1753, service=None, autoreload=True, capture_output=True):
-=======
-    def __init__(self, package=None, python=None, url='http://127.0.0.1', port=1753, service=None, max_conn_attempts=100):
->>>>>>> 83c7826b
+    def __init__(self, package=None, python=None, url='http://127.0.0.1', port=1753, service=None, max_conn_attempts=100, autoreload=True, capture_output=True):
         self._package = None
         self._python = compas._os.select_python(python)
         self._url = url
