from __future__ import print_function
from __future__ import absolute_import
from __future__ import division

try:
    import PySide2
except ImportError:
    from PySide import QtCore
    from PySide import QtGui
    from PySide import QtOpenGL
    import PySide.QtGui as QtWidgets
    from PySide.QtOpenGL import QGLWidget as QOpenGLWidget
else:
    from PySide2 import QtCore
    from PySide2 import QtGui
    from PySide2 import QtOpenGL
    from PySide2 import QtWidgets
    # from PySide2.QtWidgets import QOpenGLWidget
    from PySide2.QtOpenGL import QGLWidget as QOpenGLWidget

from OpenGL.GL import *
from OpenGL.GLUT import *
from OpenGL.GLU import *

from compas.viewers.core import Camera
from compas.viewers.core import Mouse


__author__    = ['Tom Van Mele', ]
__copyright__ = 'Copyright 2016 - Block Research Group, ETH Zurich'
__license__   = 'MIT License'
__email__     = 'vanmelet@ethz.ch'


__all__ = ['GLWidget', ]


# http://docs.gl/gl4/glDebugMessageCallback


class GLWidget(QOpenGLWidget):
    """"""

    VIEW_PERSPECTIVE = 1
    VIEW_FRONT = 2
    VIEW_LEFT = 3
    VIEW_TOP = 4

    def __init__(self, parent=None):
        super(GLWidget, self).__init__(parent=parent)

        self._current_view = GLWidget.VIEW_PERSPECTIVE

        self.camera = Camera(self)
        self.mouse = Mouse(self)
        self.clear_color = QtGui.QColor.fromRgb(255, 255, 255)
        self.display_lists = []
        self.buffers = []

    def __del__(self):
        self.makeCurrent()
        for dl in self.display_lists:
            glDeleteLists(dl, 1)

    @property
    def current(self):
        return self._current_view

    @current.setter
    def current(self, value):
        self._current_view = value

    def get_error(self):
        return glGetError()

    # ==========================================================================
    # buffers
    # ==========================================================================

    def make_vertex_buffer(self, data, dynamic=False):
        d = len(data)
        b = glGenBuffers(1)
        cdata = (ctypes.c_float * d)(* data)
        usage = GL_DYNAMIC_DRAW if dynamic else GL_STATIC_DRAW
        glBindBuffer(GL_ARRAY_BUFFER, b)
        glBufferData(GL_ARRAY_BUFFER, 4 * d, cdata, usage)
        return b

    def make_index_buffer(self, indices, dynamic=False):
        i = len(indices)
        b = glGenBuffers(1)
        cindices = (ctypes.c_uint * i)(* indices)
        usage = GL_DYNAMIC_DRAW if dynamic else GL_STATIC_DRAW
        glBindBuffer(GL_ELEMENT_ARRAY_BUFFER, b)
        glBufferData(GL_ELEMENT_ARRAY_BUFFER, 4 * i, cindices, usage)
        return b

    def update_vertex_buffer(self, name, data):
        self.buffers[name] = self.make_vertex_buffer(data, dynamic=True)

    def update_index_buffer(self, name, indices):
        self.buffers[name] = self.make_index_buffer(indices, dynamic=True)

    # ==========================================================================
    # inititlisation
    # ==========================================================================

    def initializeGL(self):
        glutInitDisplayMode(GLUT_DOUBLE | GLUT_RGB | GLUT_DEPTH)

        self.qglClearColor(self.clear_color)

        glCullFace(GL_BACK)
        glShadeModel(GL_SMOOTH)
        glBlendFunc(GL_SRC_ALPHA, GL_ONE_MINUS_SRC_ALPHA)
        glPolygonOffset(1.0, 1.0)

        glEnable(GL_POLYGON_OFFSET_FILL)
        glEnable(GL_CULL_FACE)
        glEnable(GL_POINT_SMOOTH)
        glEnable(GL_LINE_SMOOTH)
        glEnable(GL_POLYGON_SMOOTH)
        glEnable(GL_DEPTH_TEST)
        glEnable(GL_BLEND)

        glHint(GL_POLYGON_SMOOTH_HINT, GL_NICEST)
        glHint(GL_LINE_SMOOTH_HINT, GL_NICEST)
        glHint(GL_PERSPECTIVE_CORRECTION_HINT, GL_NICEST)
<<<<<<< HEAD

=======
        # glutInit()
>>>>>>> f9f33bbe
        self.camera.aim()
        self.camera.focus()

    # ==========================================================================
    # paint callback
    # ==========================================================================

    # https://stackoverflow.com/questions/35854076/pyqt5-opengl-4-1-core-profile-invalid-frame-buffer-operation-mac-os
    # https://stackoverflow.com/questions/11089561/opengl-invalid-framebuffer-operation-after-glcleargl-color-buffer-bit
    # https://www.khronos.org/registry/OpenGL-Refpages/es2.0/xhtml/glCheckFramebufferStatus.xml

    def paintGL(self):
        if not self.isValid():
            return
        if glCheckFramebufferStatus(GL_FRAMEBUFFER) != GL_FRAMEBUFFER_COMPLETE:
            return

        glClear(GL_COLOR_BUFFER_BIT | GL_DEPTH_BUFFER_BIT)
        glPushAttrib(GL_POLYGON_BIT)

        self.camera.aim()
        self.camera.focus()
        self.paint()

        glPopAttrib()
        # glutSwapBuffers()

    def paint(self):
        raise NotImplementedError

    # ==========================================================================
    # resize callback
    # ==========================================================================

    def resizeEvent(self, event):
        # super(GLWidget, self).resizeEvent(event)
        w = event.size().width()
        h = event.size().height()
        glViewport(0, 0, w, h)

    def resizeGl(self, w, h):
        glViewport(0, 0, w, h)
        self.camera.aim()
        self.camera.focus()

    # ==========================================================================
    # mouse events
    # ==========================================================================

    def mouseMoveEvent(self, event):
        if self.isActiveWindow() and self.underMouse():
            self.mouse.pos = event.pos()

            if event.buttons() & QtCore.Qt.LeftButton:
                self.camera.rotate()
                self.mouse.last_pos = event.pos()
                self.update()
            elif event.buttons() & QtCore.Qt.RightButton:
                self.camera.translate()
                self.mouse.last_pos = event.pos()
                self.update()

    def mousePressEvent(self, event):
        if self.isActiveWindow() and self.underMouse():
            self.mouse.last_pos = event.pos()

    def wheelEvent(self, event):
        if self.isActiveWindow() and self.underMouse():
            degrees = event.delta() / 8
            steps = degrees / 15
            self.camera.zoom(steps)
            self.update()

    # ==========================================================================
    # keyboard events
    # ==========================================================================

    def keyPressEvent(self, event):
        super(GLWidget, self).keyPressEvent(event)
        key = event.key()
        self.keyPressAction(key)
        self.update()

    def keyPressAction(self, key):
        raise NotImplementedError

    # ==========================================================================
    # helpers
    # ==========================================================================

    def capture(self, filename, filetype):
        qimage = self.grabFrameBuffer()
        qimage.save(filename, filetype)


# ==============================================================================
# Main
# ==============================================================================

if __name__ == "__main__":
    pass<|MERGE_RESOLUTION|>--- conflicted
+++ resolved
@@ -126,11 +126,9 @@
         glHint(GL_POLYGON_SMOOTH_HINT, GL_NICEST)
         glHint(GL_LINE_SMOOTH_HINT, GL_NICEST)
         glHint(GL_PERSPECTIVE_CORRECTION_HINT, GL_NICEST)
-<<<<<<< HEAD
-
-=======
+
         # glutInit()
->>>>>>> f9f33bbe
+
         self.camera.aim()
         self.camera.focus()
 
