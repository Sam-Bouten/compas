from __future__ import print_function
from __future__ import absolute_import
from __future__ import division

import sys

from functools import partial

try:
    import PySide2
except ImportError:
    from PySide import QtCore
    from PySide import QtGui
    import PySide.QtGui as QtWidgets
else:
    from PySide2 import QtCore
    from PySide2 import QtGui
    from PySide2 import QtWidgets

from compas.viewers.core import ColorButton
from compas.viewers.core import Slider


__author__    = ['Tom Van Mele', ]
__copyright__ = 'Copyright 2016 - Block Research Group, ETH Zurich'
__license__   = 'MIT License'
__email__     = 'vanmelet@ethz.ch'


__all__ = ['App', ]


class MainWindow(QtWidgets.QMainWindow):

    def sizeHint(self):
        return QtCore.QSize(1440, 900)


class App(QtWidgets.QApplication):
    """"""

    def __init__(self, config=None, style=None):
        QtWidgets.QApplication.__init__(self, sys.argv)
        self.config = config or {}
<<<<<<< HEAD
        self.style = style or """"""
        self.setApplicationName("Viewer app")
        self.setStyleSheet(self.style)

    def setup(self, w, h):
        self.main = QtWidgets.QMainWindow()
        self.main.setFixedSize(w, h)
        self.main.setGeometry(0, 50, w, h)
=======
        if style:
            self.setStyleSheet(style)

    def setup(self):
        self.main = MainWindow()
        self.main.setSizePolicy(QtWidgets.QSizePolicy.Minimum, QtWidgets.QSizePolicy.Minimum)
>>>>>>> 8c218b8d
        self.main.setCentralWidget(self.view)
        self.centre()

    def centre(self):
        w = 1440
        h = 900
        self.main.resize(w, h)
        desktop = self.desktop()
        rect = desktop.availableGeometry()
        x = 0.5 * (rect.width() - w)
        y = 0.5 * (rect.height() - h)
        self.main.setGeometry(x, y, w, h)

    def init(self):
        self.init_menubar()
        self.init_toolbar()
        self.init_sidebar()
        self.init_console()
        self.init_statusbar()

    def show(self):
        self.main.show()
        self.main.raise_()
        self.start()

    def start(self):
        sys.exit(self.exec_())

    # ==========================================================================
    # init
    # ==========================================================================

    def init_statusbar(self):
        self.statusbar = self.main.statusBar()
        self.statusbar.showMessage('Ready')

    def init_menubar(self):
        if 'menubar' not in self.config:
            return
        self.menubar = self.main.menuBar()
        self.add_menubar_items(self.config['menubar'], self.menubar, 0)

    def init_toolbar(self):
        if 'toolbar' not in self.config:
            return
        self.toolbar = self.main.addToolBar('Tools')
        self.toolbar.setMovable(False)
        self.toolbar.setObjectName('Tools')
        self.toolbar.setIconSize(QtCore.QSize(24, 24))
        self.add_toolbar_items(self.config['toolbar'], self.toolbar)

    def init_sidebar(self):
        if 'sidebar' not in self.config:
            return
        self.sidebar = QtWidgets.QDockWidget()
        self.sidebar.setObjectName('Sidebar')
        self.sidebar.setAllowedAreas(QtCore.Qt.LeftDockWidgetArea)
        self.sidebar.setFeatures(QtWidgets.QDockWidget.NoDockWidgetFeatures)
        self.sidebar.setFixedWidth(240)
        self.sidebar.setTitleBarWidget(QtWidgets.QWidget())
        self.main.addDockWidget(QtCore.Qt.LeftDockWidgetArea, self.sidebar)
        widget = QtWidgets.QWidget()
        layout = QtWidgets.QVBoxLayout()
        layout.setContentsMargins(4, 8, 4, 8)
        widget.setLayout(layout)
        self.sidebar.setWidget(widget)
        self.add_sidebar_items(self.config['sidebar'], layout)
        layout.addStretch()

    def init_console(self):
        self.console = QtWidgets.QDockWidget()
        self.console.setObjectName('Console')
        self.console.setAllowedAreas(QtCore.Qt.BottomDockWidgetArea)
        self.console.setFeatures(QtWidgets.QDockWidget.NoDockWidgetFeatures)
        self.console.setFixedHeight(128)
        self.console.setTitleBarWidget(QtWidgets.QWidget())
        self.main.addDockWidget(QtCore.Qt.BottomDockWidgetArea, self.console)
        editor = QtWidgets.QPlainTextEdit()
        editor.setReadOnly(True)
        self.console.setWidget(editor)

    # ==========================================================================
    # add multiple
    # ==========================================================================

    def add_menubar_items(self, items, parent, level):
        if not items:
            return
        for item in items:
            itype = item.get('type', None)
            if itype == 'separator':
                parent.addSeparator()
                continue
            if itype == 'menu':
                menu = parent.addMenu(item['text'])
                if 'items' in item:
                    self.add_menubar_items(item['items'], menu, level + 1)
                continue
            if itype == 'radio':
                radio = QtWidgets.QActionGroup(self.main, exclusive=True)
                for item in item['items']:
                    action = self.add_action(item, parent)
                    action.setCheckable(True)
                    action.setChecked(item['checked'])
                    radio.addAction(action)
                continue
            self.add_action(item, parent)

    def add_toolbar_items(self, items, parent):
        if not items:
            return
        for item in items:
            itype = item.get('type', None)
            if itype == 'separator':
                parent.addSeparator()
                continue
            self.add_action(item, parent)

    def add_sidebar_items(self, items, parent):
        if not items:
            return
        for item in items:
            itype = item.get('type', None)
            if itype == 'group':
                self.add_group(item, parent)
                continue
            if itype == 'checkbox':
                self.add_checkbox(item, parent)
                continue
            if itype == 'slider':
                self.add_slider(item, parent)
                continue
            if itype == 'button':
                self.add_button(item, parent)
                continue
            if itype == 'colorbutton':
                self.add_colorbutton(item, parent)
                continue

    # ==========================================================================
    # add one
    # ==========================================================================

    def add_action(self, item, parent):
        text = item['text']
        if item['action']:
            if hasattr(self.controller, item['action']):
                action = getattr(self.controller, item['action'])
                args = item.get('args', None) or []
                kwargs = item.get('kwargs', None) or {}
                if 'image' in item:
                    icon = QtGui.QIcon(item['image'])
                    return parent.addAction(icon, text, partial(action, *args, **kwargs))
                return parent.addAction(text, partial(action, *args, **kwargs))
            if 'image' in item:
                icon = QtGui.QIcon(item['image'])
                return parent.addAction(icon, text)
        return parent.addAction(text)

    def add_group(self, item, parent):
        group = QtWidgets.QGroupBox(item.get('text', None))
        box = QtWidgets.QVBoxLayout()
        box.setContentsMargins(0, 4, 0, 4)
        group.setLayout(box)
        parent.addWidget(group)
        self.add_sidebar_items(item['items'], box)

    def add_slider(self, item, parent):
        slider = Slider(item['text'],
                        item['value'],
                        item['minval'],
                        item['maxval'],
                        item['step'],
                        item['scale'],
                        getattr(self.controller, item['slide']),
                        getattr(self.controller, item['edit']))
        parent.addLayout(slider.layout)

    def add_checkbox(self, item, parent):
        checkbox = QtWidgets.QCheckBox(item['text'])
        checkbox.setCheckState(QtCore.Qt.Checked if item['state'] else QtCore.Qt.Unchecked)
        if item['action']:
            checkbox.stateChanged.connect(getattr(self.controller, item['action']))
        parent.addWidget(checkbox)

    def add_button(self, item, parent):
        pass

    def add_colorbutton(self, item, parent):
        button = ColorButton(item['text'],
                             color=item['value'],
                             size=item.get('size'),
                             action=getattr(self.controller, item.get('action')))
        parent.addLayout(button.layout)


# ==============================================================================
# Main
# ==============================================================================

if __name__ == "__main__":
    pass<|MERGE_RESOLUTION|>--- conflicted
+++ resolved
@@ -42,23 +42,12 @@
     def __init__(self, config=None, style=None):
         QtWidgets.QApplication.__init__(self, sys.argv)
         self.config = config or {}
-<<<<<<< HEAD
-        self.style = style or """"""
-        self.setApplicationName("Viewer app")
-        self.setStyleSheet(self.style)
-
-    def setup(self, w, h):
-        self.main = QtWidgets.QMainWindow()
-        self.main.setFixedSize(w, h)
-        self.main.setGeometry(0, 50, w, h)
-=======
         if style:
             self.setStyleSheet(style)
 
     def setup(self):
         self.main = MainWindow()
         self.main.setSizePolicy(QtWidgets.QSizePolicy.Minimum, QtWidgets.QSizePolicy.Minimum)
->>>>>>> 8c218b8d
         self.main.setCentralWidget(self.view)
         self.centre()
 
