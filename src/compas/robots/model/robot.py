--- conflicted
+++ resolved
@@ -29,10 +29,7 @@
 from compas.robots.model.link import Visual
 from compas.robots.resources import DefaultMeshLoader
 from compas.topology import shortest_path
-<<<<<<< HEAD
 from compas.utilities import observable
-=======
->>>>>>> 99770ca1
 
 __all__ = ['RobotModel']
 
